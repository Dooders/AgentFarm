import React, { useCallback, useEffect, useRef, useState } from 'react'
import styled from 'styled-components'
import { rumMark } from '@/utils/perf'
import { useConfigStore } from '@/stores/configStore'
import type { ConfigStore } from '@/types/config'
import { configSelectors, useValidationStore, validationSelectors } from '@/stores/selectors'
import { ipcService } from '@/services/ipcService'
import { toYaml } from '@/utils/yaml'
<<<<<<< HEAD
import type { ValidationState } from '@/types/validation'
=======
import { useSearchStore } from '@/stores/searchStore'
>>>>>>> 972d0930
// Search UI is integrated in Right Panel; toolbar provides jump + shortcut

const Bar = styled.div`
  display: flex;
  align-items: center;
  justify-content: space-between;
  gap: var(--space-2);
  padding: var(--space-2) var(--space-3);
  border-bottom: 1px solid var(--border-subtle);
  background: var(--background-secondary);
`

const Section = styled.div`
  display: flex;
  align-items: center;
  gap: var(--space-2);
  flex-wrap: wrap;
`

const Button = styled.button`
  padding: var(--space-1) var(--space-2);
  font-size: 12px;
  background: var(--background-tertiary);
  color: var(--text-primary);
  border: 1px solid var(--border-subtle);
  border-radius: var(--radius-md);
  cursor: pointer;
  &:disabled {
    opacity: 0.5;
    cursor: not-allowed;
  }
`

const Sep = styled.span`
  width: 1px;
  height: 20px;
  background: var(--border-subtle);
  display: inline-block;
`

const Status = styled.div`
  display: flex;
  align-items: center;
  gap: var(--space-3);
  font-size: 12px;
  color: var(--text-secondary);
`

export const Toolbar: React.FC = () => {
  const config = useConfigStore(configSelectors.getConfig)
  const compareConfig = useConfigStore(configSelectors.getCompareConfig)
  const showComparison = useConfigStore(configSelectors.getShowComparison)
  const isDirty = useConfigStore(configSelectors.getIsDirty)
  const currentFilePath = useConfigStore(configSelectors.getCurrentFilePath) as string | undefined
  const lastSaveTime = useConfigStore(configSelectors.getLastSaveTime) as number | undefined
  const lastLoadTime = useConfigStore(configSelectors.getLastLoadTime) as number | undefined
  const loadConfig = useConfigStore((s: ConfigStore) => s.loadConfig)
  const openConfigFromContent = useConfigStore((s: ConfigStore) => s.openConfigFromContent)
  const saveConfig = useConfigStore((s: ConfigStore) => s.saveConfig)
  const exportConfigMeta = useConfigStore((s: ConfigStore) => s.exportConfig)
  const resetToDefaults = useConfigStore((s: ConfigStore) => s.resetToDefaults)
  const toggleComparison = useConfigStore((s: ConfigStore) => s.toggleComparison)
  const clearComparison = useConfigStore((s: ConfigStore) => s.clearComparison)
  const setComparison = useConfigStore((s: ConfigStore) => s.setComparison)
  const setComparisonPath = useConfigStore((s: ConfigStore) => s.setComparisonPath)
  const applyAll = useConfigStore((s: ConfigStore) => s.applyAllDifferencesFromComparison)

  const selectErrCount = useCallback((s: ValidationState) => validationSelectors.getErrorCount(s), [])
  const selectWarnCount = useCallback((s: ValidationState) => validationSelectors.getWarningCount(s), [])
  const errorCount = useValidationStore(selectErrCount)
  const warningCount = useValidationStore(selectWarnCount)

  const [isGrayscale, setIsGrayscale] = useState<boolean>(false)
  const filePickerRef = useRef<HTMLInputElement>(null)
  const comparePickerRef = useRef<HTMLInputElement>(null)

  // Initialize grayscale state from localStorage
  useEffect(() => {
    try {
      const pref = localStorage.getItem('ui:grayscale')
      const enabled = pref === '1' || pref === 'true'
      setIsGrayscale(enabled)
      document.body.setAttribute('data-mode', enabled ? 'grayscale' : 'default')
    } catch {}
  }, [])

  const toggleGrayscale = useCallback(() => {
    setIsGrayscale((prev: boolean) => {
      const next = !prev
      document.body.setAttribute('data-mode', next ? 'grayscale' : 'default')
      try { localStorage.setItem('ui:grayscale', next ? '1' : '0') } catch {}
      return next
    })
  }, [])

  const doOpen = useCallback((): void => { filePickerRef.current?.click() }, [])
  const doOpenCompare = useCallback((): void => { comparePickerRef.current?.click() }, [])

  const onFileChosen: React.ChangeEventHandler<HTMLInputElement> = async (e): Promise<void> => {
    const file = e.target.files?.[0]
    if (!file) return
    try {
      if (window?.electronAPI) {
        type FileWithPath = File & { path?: string }
        const fileWithPath = file as FileWithPath
        const chosenPath = typeof fileWithPath.path === 'string' && fileWithPath.path.length > 0
          ? fileWithPath.path
          : file.name
        await loadConfig(chosenPath)
      } else {
        const text = await file.text()
        await openConfigFromContent(text, 'json')
      }
    } catch (err) {
      console.error('Open failed:', err)
    } finally {
      if (filePickerRef.current) filePickerRef.current.value = ''
    }
  }

  const onCompareChosen: React.ChangeEventHandler<HTMLInputElement> = async (e): Promise<void> => {
    const file = e.target.files?.[0]
    if (!file) return
    try {
      const text = await file.text()
      const parsed = JSON.parse(text)
      setComparison(parsed)
      setComparisonPath(file.name)
    } catch (err) {
      console.error('Compare load failed:', err)
      setComparison(null)
      setComparisonPath(undefined)
    } finally {
      if (comparePickerRef.current) comparePickerRef.current.value = ''
    }
  }

  const doSave = useCallback(async (): Promise<void> => {
    try {
      await saveConfig(currentFilePath)
    } catch (err) {
      console.error('Save failed:', err)
    }
  }, [saveConfig, currentFilePath])

  const doSaveAs = useCallback(async (): Promise<void> => {
    try {
      if (window?.electronAPI) {
        const result: any = await ipcService.invoke('dialog:save', {
          filters: [
            { name: 'Configuration Files', extensions: ['json', 'yaml', 'yml', 'toml'] },
            { name: 'All Files', extensions: ['*'] }
          ]
        })
        if (result && !result.canceled && result.filePath) {
          await saveConfig(result.filePath)
          return
        }
      }

      // Fallback for browser
      const json = JSON.stringify(config, null, 2)
      const blob = new Blob([json], { type: 'application/json' })
      const url = URL.createObjectURL(blob)
      const a = document.createElement('a')
      a.href = url
      a.download = 'config.json'
      document.body.appendChild(a)
      a.click()
      a.remove()
      URL.revokeObjectURL(url)
    } catch (err) {
      console.error('Save As failed:', err)
    }
  }, [config, saveConfig])

  const doExportYaml = useCallback(async (): Promise<void> => {
    try {
      await ipcService.exportConfig({ config, format: 'yaml', includeMetadata: false })
    } catch {
      const yaml = toYaml(config)
      const blob = new Blob([yaml], { type: 'text/yaml' })
      const url = URL.createObjectURL(blob)
      const a = document.createElement('a')
      a.href = url
      a.download = 'config.yaml'
      document.body.appendChild(a)
      a.click()
      a.remove()
      URL.revokeObjectURL(url)
    }
  }, [config])

  const doExportJson = useCallback(async (): Promise<void> => {
    try {
      const meta = exportConfigMeta('json')
      const content = JSON.stringify(meta.config, null, 2)
      const blob = new Blob([content], { type: 'application/json' })
      const url = URL.createObjectURL(blob)
      const a = document.createElement('a')
      a.href = url
      a.download = 'config.json'
      document.body.appendChild(a)
      a.click()
      a.remove()
      URL.revokeObjectURL(url)
    } catch (err) {
      console.error('Export JSON failed:', err)
    }
  }, [exportConfigMeta])

  // Keyboard shortcuts
  useEffect(() => {
    const focusSearch = () => {
      const fn = useSearchStore.getState().focusSearchInput
      if (fn) fn()
    }
    const shortcutMap: Record<string, (e: KeyboardEvent) => void> = {
      'mod+o': (e) => { e.preventDefault(); doOpen() },
      'mod+s': (e) => { e.preventDefault(); doSave() },
      'mod+shift+s': (e) => { e.preventDefault(); doSaveAs() },
      'mod+g': (e) => { e.preventDefault(); toggleGrayscale() },
      'mod+y': (e) => { e.preventDefault(); doExportYaml() },
      'mod+f': (e) => { e.preventDefault(); focusSearch() }
    }
    const onKey = (e: KeyboardEvent) => {
      const isMod = e.ctrlKey || e.metaKey
      if (!isMod) return
      const key = e.key.toLowerCase()
      const shortcut = `mod${e.shiftKey ? '+shift' : ''}+${key}`
      const handler = shortcutMap[shortcut]
      if (handler) handler(e)
    }
    window.addEventListener('keydown', onKey)
    return () => window.removeEventListener('keydown', onKey)
  }, [doOpen, doSave, doSaveAs, doExportYaml, toggleGrayscale])

  const [connectionStatus, setConnectionStatus] = useState<string>(() => ipcService.getConnectionStatus())

  useEffect(() => {
    const interval = setInterval(() => {
      setConnectionStatus(ipcService.getConnectionStatus())
    }, 1000)
    return () => clearInterval(interval)
  }, [])

  return (
    <Bar role="toolbar" aria-label="Application toolbar">
      <Section aria-label="File operations">
        <Button onClick={() => { rumMark('toolbar_open_click'); doOpen() }} aria-label="Open configuration (Ctrl/Cmd+O)">Open…</Button>
        <input ref={filePickerRef} type="file" accept="application/json,.json" style={{ display: 'none' }} onChange={onFileChosen} />
        <Button onClick={() => { rumMark('toolbar_save_click'); doSave() }} disabled={!isDirty} aria-label="Save (Ctrl/Cmd+S)">Save</Button>
        <Button onClick={doSaveAs} aria-label="Save As (Ctrl/Cmd+Shift+S)">Save As…</Button>
        <Sep />
        <Button onClick={doExportJson}>Export JSON</Button>
        <Button onClick={doExportYaml} aria-label="Export YAML (Ctrl/Cmd+Y)">Export YAML</Button>
      </Section>

      <Section aria-label="Comparison controls">
        <Button onClick={() => toggleComparison()}>{showComparison ? 'Hide Compare' : 'Show Compare'}</Button>
        <Button onClick={doOpenCompare}>Load Compare…</Button>
        <input ref={comparePickerRef} type="file" accept="application/json,.json" style={{ display: 'none' }} onChange={onCompareChosen} />
        <Button onClick={() => clearComparison()} disabled={!compareConfig}>Clear Compare</Button>
        <Button onClick={() => applyAll()} disabled={!compareConfig}>Apply All</Button>
      </Section>

      <Section aria-label="Application controls">
        <Button onClick={() => {
          const el = document.getElementById('presets-section')
          if (el) el.scrollIntoView({ behavior: 'smooth', block: 'start' })
        }}>Presets</Button>
        <Button onClick={toggleGrayscale} aria-pressed={isGrayscale} aria-label="Toggle grayscale (Ctrl/Cmd+G)">{isGrayscale ? 'Grayscale On' : 'Grayscale Off'}</Button>
        <Button onClick={() => resetToDefaults()}>Reset</Button>
      </Section>

      <Status aria-label="Status indicators">
        <span>{isDirty ? '● Unsaved' : '✓ Saved'}</span>
        <span>Errors: {errorCount}</span>
        <span>Warnings: {warningCount}</span>
        {currentFilePath && <span title={currentFilePath}>{currentFilePath}</span>}
        {lastSaveTime && <span>Last Save: {new Date(lastSaveTime).toLocaleTimeString()}</span>}
        {lastLoadTime && <span>Last Load: {new Date(lastLoadTime).toLocaleTimeString()}</span>}
        <span>Conn: {connectionStatus}</span>
      </Status>
    </Bar>
  )
}

export default Toolbar
<|MERGE_RESOLUTION|>--- conflicted
+++ resolved
@@ -6,11 +6,8 @@
 import { configSelectors, useValidationStore, validationSelectors } from '@/stores/selectors'
 import { ipcService } from '@/services/ipcService'
 import { toYaml } from '@/utils/yaml'
-<<<<<<< HEAD
 import type { ValidationState } from '@/types/validation'
-=======
 import { useSearchStore } from '@/stores/searchStore'
->>>>>>> 972d0930
 // Search UI is integrated in Right Panel; toolbar provides jump + shortcut
 
 const Bar = styled.div`

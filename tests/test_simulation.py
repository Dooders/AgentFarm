--- conflicted
+++ resolved
@@ -1,642 +1,323 @@
-<<<<<<< HEAD
-import os
-import shutil
-import unittest
-
-import numpy as np
-
-from farm.config import (
-    AgentBehaviorConfig,
-    EnvironmentConfig,
-    ResourceConfig,
-    SimulationConfig,
-)
-from farm.core.agent import AgentFactory
-from farm.core.environment import Environment
-from farm.core.resources import Resource
-from farm.database.database import SimulationDatabase
-from farm.database.models import AgentModel
-
-
-class TestSimulation(unittest.TestCase):
-    def setUp(self):
-        """Set up test environment."""
-        self.test_dir = "test_data"
-        if not os.path.exists(self.test_dir):
-            os.makedirs(self.test_dir)
-        self.config = SimulationConfig.from_centralized_config(environment="testing")
-        self.db_path = os.path.join(self.test_dir, "test_simulation.db")
-
-    def tearDown(self):
-        """Clean up test environment."""
-        # Clean up any environment instances that might have database connections
-        if hasattr(self, "env") and self.env is not None:
-            try:
-                self.env.cleanup()
-            except Exception as e:
-                print(f"Warning: Error cleaning up environment: {e}")
-
-        # Clean up any database instances
-        if hasattr(self, "db") and self.db is not None:
-            try:
-                self.db.close()
-            except Exception as e:
-                print(f"Warning: Error closing database: {e}")
-
-        # Force garbage collection to release file handles
-        import gc
-
-        gc.collect()
-
-        # Wait a moment for connections to be fully closed
-        import time
-
-        time.sleep(0.1)
-
-        # Now try to remove the test directory
-        if os.path.exists(self.test_dir):
-            try:
-                shutil.rmtree(self.test_dir)
-            except PermissionError as e:
-                print(f"Warning: Could not remove test directory: {e}")
-                # Try to remove individual files
-                try:
-                    for root, dirs, files in os.walk(self.test_dir, topdown=False):
-                        for file in files:
-                            try:
-                                os.remove(os.path.join(root, file))
-                            except PermissionError:
-                                pass
-                        for dir in dirs:
-                            try:
-                                os.rmdir(os.path.join(root, dir))
-                            except PermissionError:
-                                pass
-                    os.rmdir(self.test_dir)
-                except Exception:
-                    pass
-
-    def test_environment_initialization(self):
-        """Test that environment is initialized correctly."""
-        env = Environment(
-            width=self.config.environment.width,
-            height=self.config.environment.height,
-            resource_distribution={
-                "type": "random",
-                "amount": self.config.resources.initial_resources,
-            },
-            db_path=self.db_path,
-        )
-
-        self.assertEqual(len(env.resources), self.config.resources.initial_resources)
-        self.assertEqual(len(env.agents), 0)
-        self.assertEqual(env.width, self.config.environment.width)
-        self.assertEqual(env.height, self.config.environment.height)
-
-    def test_agent_creation(self):
-        """Test that agents are created with correct attributes."""
-        self.env = Environment(
-            width=self.config.environment.width,
-            height=self.config.environment.height,
-            resource_distribution={
-                "type": "random",
-                "amount": self.config.resources.initial_resources,
-            },
-            db_path=self.db_path,
-        )
-
-        # Create agents with proper environment reference using AgentFactory
-        # Services will be injected by environment when agents are added
-        factory = AgentFactory(
-            spatial_service=self.env.spatial_service,
-        )
-
-        system_agent = factory.create_default_agent(
-            agent_id="test_agent_0",
-            position=(25, 25),
-            initial_resources=self.config.agent_behavior.initial_resource_level,
-        )
-        independent_agent = factory.create_default_agent(
-            agent_id="test_agent_1",
-            position=(25, 25),
-            initial_resources=self.config.agent_behavior.initial_resource_level,
-        )
-
-        self.assertTrue(system_agent.alive)
-        self.assertTrue(independent_agent.alive)
-
-        # Access resources through component
-        system_resource = system_agent.get_component("resource")
-        independent_resource = independent_agent.get_component("resource")
-        self.assertEqual(
-            system_resource.level,
-            self.config.agent_behavior.initial_resource_level,
-        )
-        self.assertEqual(
-            independent_resource.level,
-            self.config.agent_behavior.initial_resource_level,
-        )
-
-    def test_resource_consumption(self):
-        """Test that resources are consumed correctly."""
-        self.env = Environment(
-            width=self.config.environment.width,
-            height=self.config.environment.height,
-            resource_distribution={"type": "random", "amount": 1},
-            db_path=self.db_path,
-        )
-
-        resource = Resource(0, (25, 25), amount=10)
-        self.env.resources = [resource]
-
-        factory = AgentFactory(
-            spatial_service=self.env.spatial_service,
-        )
-        agent = factory.create_default_agent(
-            agent_id="test_agent_2",
-            position=(25, 25),
-            initial_resources=self.config.agent_behavior.initial_resource_level,
-        )
-        self.env.add_agent(agent)
-
-        # Test direct resource consumption through the environment
-        initial_amount = resource.amount
-        resource_comp = agent.get_component("resource")
-        initial_agent_resources = resource_comp.level
-
-        # Consume resources directly
-        consumed = self.env.consume_resource(resource, 2.0)
-        resource_comp.add(consumed)
-
-        # Check that resources were consumed and agent received them
-        self.assertEqual(consumed, 2.0)
-        self.assertLess(resource.amount, initial_amount)
-        self.assertGreater(resource_comp.level, initial_agent_resources)
-
-    def test_agent_death(self):
-        """Test that agents die when resources are depleted."""
-        self.env = Environment(
-            width=self.config.environment.width,
-            height=self.config.environment.height,
-            resource_distribution={"type": "random", "amount": 0},
-            db_path=self.db_path,
-        )
-
-        # Create custom config with low starvation threshold for testing
-        from farm.core.agent.config.agent_config import AgentConfig
-        from farm.core.agent.config.agent_config import ResourceConfig as AgentResourceConfig
-
-        test_agent_config = AgentConfig(
-            resource=AgentResourceConfig(
-                base_consumption_rate=1,
-                starvation_threshold=3,  # Die after 3 steps of starvation
-                initial_resources=1,
-            )
-        )
-
-        # Create agent using factory with custom configuration
-        factory = AgentFactory(
-            spatial_service=self.env.spatial_service,
-        )
-        agent = factory.create_default_agent(
-            agent_id="test_agent_3",
-            position=(25, 25),
-            initial_resources=1,  # Very low resources to force death
-            config=test_agent_config,
-        )
-        self.env.add_agent(agent)
-
-        # Run until agent dies or we hit a reasonable limit
-        for _ in range(10):
-            if agent.alive:
-                agent.act()
-            else:
-                break
-
-        self.assertFalse(agent.alive)
-
-    def test_agent_reproduction(self):
-        """Test that agents reproduce when conditions are met."""
-        self.env = Environment(
-            width=self.config.environment.width,
-            height=self.config.environment.height,
-            resource_distribution={
-                "type": "random",
-                "amount": self.config.resources.initial_resources,
-            },
-            db_path=self.db_path,
-        )
-
-        # Create factory with lifecycle service from environment
-        from farm.core.services.implementations import EnvironmentAgentLifecycleService
-
-        lifecycle_service = EnvironmentAgentLifecycleService(self.env)
-
-        factory = AgentFactory(
-            spatial_service=self.env.spatial_service,
-            lifecycle_service=lifecycle_service,
-        )
-        agent = factory.create_default_agent(
-            agent_id="test_agent_4",
-            position=(25, 25),
-            initial_resources=20,
-        )
-        self.env.add_agent(agent)
-
-        initial_agent_count = len(self.env.agents)
-        reproduction_comp = agent.get_component("reproduction")
-        result = reproduction_comp.reproduce()
-
-        # Check that reproduction was successful
-        self.assertTrue(result["success"], f"Reproduction failed: {result.get('error', 'Unknown error')}")
-        self.assertGreater(len(self.env.agents), initial_agent_count)
-
-    def test_database_logging(self):
-        """Test that simulation state is correctly logged to database."""
-        self.env = Environment(
-            width=self.config.environment.width,
-            height=self.config.environment.height,
-            resource_distribution={
-                "type": "random",
-                "amount": self.config.resources.initial_resources,
-            },
-            db_path=self.db_path,
-        )
-
-        factory = AgentFactory(
-            spatial_service=self.env.spatial_service,
-        )
-        agent = factory.create_default_agent(
-            agent_id="test_agent_5",
-            position=(25, 25),
-            initial_resources=self.config.agent_behavior.initial_resource_level,
-        )
-        self.env.add_agent(agent)
-
-        for _ in range(5):
-            self.env.update()
-
-        self.db = SimulationDatabase(self.db_path, simulation_id="test_simulation")
-        data = self.db.query.gui_repository.get_simulation_data(step_number=1)
-
-        self.assertIsNotNone(data["agent_states"])
-        self.assertIsNotNone(data["resource_states"])
-        self.assertIsNotNone(data["metrics"])
-
-    def test_batch_agent_addition(self):
-        """Test that multiple agents can be added efficiently in batch."""
-        self.env = Environment(
-            width=self.config.environment.width,
-            height=self.config.environment.height,
-            resource_distribution={
-                "type": "random",
-                "amount": self.config.resources.initial_resources,
-            },
-            db_path=self.db_path,
-        )
-
-        factory = AgentFactory(
-            spatial_service=self.env.spatial_service,
-        )
-
-        agents = [
-            factory.create_default_agent(
-                agent_id=f"test_agent_{i}",
-                position=(25, 25),
-                initial_resources=self.config.agent_behavior.initial_resource_level,
-            )
-            for i in range(10)
-        ]
-
-        for agent in agents:
-            self.env.add_agent(agent)
-
-        self.assertEqual(len(self.env.agents), 10)
-
-        self.db = SimulationDatabase(self.db_path, simulation_id="test_simulation")
-        session = self.db.Session()
-        count = session.query(AgentModel).count()
-        self.assertEqual(count, 10)
-        session.close()
-
-
-if __name__ == "__main__":
-    unittest.main()
-=======
-import os
-import shutil
-import unittest
-
-import numpy as np
-
-from farm.config import (
-    AgentBehaviorConfig,
-    EnvironmentConfig,
-    ResourceConfig,
-    SimulationConfig,
-)
-from farm.core.agent import BaseAgent
-from farm.core.environment import Environment
-from farm.core.resources import Resource
-from farm.database.database import SimulationDatabase
-from farm.database.models import AgentModel
-
-
-class TestSimulation(unittest.TestCase):
-    def setUp(self):
-        """Set up test environment."""
-        self.test_dir = "test_data"
-        if not os.path.exists(self.test_dir):
-            os.makedirs(self.test_dir)
-        self.config = SimulationConfig.from_centralized_config(environment="testing")
-        self.db_path = os.path.join(self.test_dir, "test_simulation.db")
-
-    def tearDown(self):
-        """Clean up test environment."""
-        # Clean up any environment instances that might have database connections
-        if hasattr(self, "env") and self.env is not None:
-            try:
-                self.env.cleanup()
-            except Exception as e:
-                print(f"Warning: Error cleaning up environment: {e}")
-
-        # Clean up any database instances
-        if hasattr(self, "db") and self.db is not None:
-            try:
-                self.db.close()
-            except Exception as e:
-                print(f"Warning: Error closing database: {e}")
-
-        # Force garbage collection to release file handles
-        import gc
-
-        gc.collect()
-
-        # Wait a moment for connections to be fully closed
-        import time
-
-        time.sleep(0.1)
-
-        # Now try to remove the test directory
-        if os.path.exists(self.test_dir):
-            try:
-                shutil.rmtree(self.test_dir)
-            except PermissionError as e:
-                print(f"Warning: Could not remove test directory: {e}")
-                # Try to remove individual files
-                try:
-                    for root, dirs, files in os.walk(self.test_dir, topdown=False):
-                        for file in files:
-                            try:
-                                os.remove(os.path.join(root, file))
-                            except PermissionError:
-                                pass
-                        for dir in dirs:
-                            try:
-                                os.rmdir(os.path.join(root, dir))
-                            except PermissionError:
-                                pass
-                    os.rmdir(self.test_dir)
-                except Exception:
-                    pass
-
-    def test_environment_initialization(self):
-        """Test that environment is initialized correctly."""
-        env = Environment(
-            width=self.config.environment.width,
-            height=self.config.environment.height,
-            resource_distribution={
-                "type": "random",
-                "amount": self.config.resources.initial_resources,
-            },
-            db_path=self.db_path,
-        )
-
-        self.assertEqual(len(env.resources), self.config.resources.initial_resources)
-        self.assertEqual(len(env.agents), 0)
-        self.assertEqual(env.width, self.config.environment.width)
-        self.assertEqual(env.height, self.config.environment.height)
-
-    def test_agent_creation(self):
-        """Test that agents are created with correct attributes."""
-        self.env = Environment(
-            width=self.config.environment.width,
-            height=self.config.environment.height,
-            resource_distribution={
-                "type": "random",
-                "amount": self.config.resources.initial_resources,
-            },
-            db_path=self.db_path,
-        )
-
-        # Create agents with proper environment reference and config
-        system_agent = BaseAgent(
-            "test_agent_0",
-            (25, 25),
-            self.config.agent_behavior.initial_resource_level,
-            self.env.spatial_service,
-            environment=self.env,
-            config=self.config,
-        )
-        independent_agent = BaseAgent(
-            "test_agent_1",
-            (25, 25),
-            self.config.agent_behavior.initial_resource_level,
-            self.env.spatial_service,
-            environment=self.env,
-            config=self.config,
-        )
-
-        self.assertTrue(system_agent.alive)
-        self.assertTrue(independent_agent.alive)
-        self.assertEqual(
-            system_agent.resource_level,
-            self.config.agent_behavior.initial_resource_level,
-        )
-        self.assertEqual(
-            independent_agent.resource_level,
-            self.config.agent_behavior.initial_resource_level,
-        )
-
-    def test_resource_consumption(self):
-        """Test that resources are consumed correctly."""
-        self.env = Environment(
-            width=self.config.environment.width,
-            height=self.config.environment.height,
-            resource_distribution={"type": "random", "amount": 1},
-            db_path=self.db_path,
-        )
-
-        resource = Resource(0, (25, 25), amount=10)
-        self.env.resources = [resource]
-
-        agent = BaseAgent(
-            "test_agent_2",
-            (25, 25),
-            self.config.agent_behavior.initial_resource_level,
-            self.env.spatial_service,
-            environment=self.env,
-            config=self.config,
-        )
-        self.env.add_agent(agent)
-
-        # Test direct resource consumption through the environment
-        initial_amount = resource.amount
-        initial_agent_resources = agent.resource_level
-
-        # Consume resources directly
-        consumed = self.env.consume_resource(resource, 2.0)
-        agent.resource_level += consumed
-
-        # Check that resources were consumed and agent received them
-        self.assertEqual(consumed, 2.0)
-        self.assertLess(resource.amount, initial_amount)
-        self.assertGreater(agent.resource_level, initial_agent_resources)
-
-    def test_agent_death(self):
-        """Test that agents die when resources are depleted."""
-        self.env = Environment(
-            width=self.config.environment.width,
-            height=self.config.environment.height,
-            resource_distribution={"type": "random", "amount": 0},
-            db_path=self.db_path,
-        )
-
-        # Create a test-specific config object to avoid mutating shared state
-        test_config = SimulationConfig(
-            environment=EnvironmentConfig(
-                width=self.config.environment.width,
-                height=self.config.environment.height,
-            ),
-            resources=ResourceConfig(
-                initial_resources=self.config.resources.initial_resources,
-            ),
-            agent_behavior=AgentBehaviorConfig(
-                initial_resource_level=self.config.agent_behavior.initial_resource_level,
-                base_consumption_rate=1.0,  # Force higher consumption rate for testing
-            ),
-        )
-
-        # Create agent with very low starvation threshold for testing
-        class TestAgent(BaseAgent):
-            def __init__(self, *args, **kwargs):
-                super().__init__(*args, **kwargs)
-                self.starvation_threshold = 3  # Override default threshold of 100
-
-        agent = TestAgent(
-            "test_agent_3",
-            (25, 25),
-            1,
-            self.env.spatial_service,
-            environment=self.env,
-            config=test_config,
-        )
-        self.env.add_agent(agent)
-
-        # Run until agent dies or we hit a reasonable limit
-        for _ in range(10):
-            if agent.alive:
-                agent.act()
-            else:
-                break
-
-        self.assertFalse(agent.alive)
-
-    def test_agent_reproduction(self):
-        """Test that agents reproduce when conditions are met."""
-        self.env = Environment(
-            width=self.config.environment.width,
-            height=self.config.environment.height,
-            resource_distribution={
-                "type": "random",
-                "amount": self.config.resources.initial_resources,
-            },
-            db_path=self.db_path,
-        )
-
-        agent = BaseAgent(
-            "test_agent_4",
-            (25, 25),
-            20,
-            self.env.spatial_service,
-            environment=self.env,
-            config=self.config,
-        )
-        self.env.add_agent(agent)
-
-        initial_agent_count = len(self.env.agents)
-        agent.reproduce()
-
-        self.assertGreater(len(self.env.agents), initial_agent_count)
-
-    def test_database_logging(self):
-        """Test that simulation state is correctly logged to database."""
-        self.env = Environment(
-            width=self.config.environment.width,
-            height=self.config.environment.height,
-            resource_distribution={
-                "type": "random",
-                "amount": self.config.resources.initial_resources,
-            },
-            db_path=self.db_path,
-        )
-
-        agent = BaseAgent(
-            "test_agent_5",
-            (25, 25),
-            self.config.agent_behavior.initial_resource_level,
-            self.env.spatial_service,
-            environment=self.env,
-            config=self.config,
-        )
-        self.env.add_agent(agent)
-
-        for _ in range(5):
-            self.env.update()
-
-        self.db = SimulationDatabase(self.db_path, simulation_id="test_simulation")
-        data = self.db.query.gui_repository.get_simulation_data(step_number=1)
-
-        self.assertIsNotNone(data["agent_states"])
-        self.assertIsNotNone(data["resource_states"])
-        self.assertIsNotNone(data["metrics"])
-
-    def test_batch_agent_addition(self):
-        """Test that multiple agents can be added efficiently in batch."""
-        self.env = Environment(
-            width=self.config.environment.width,
-            height=self.config.environment.height,
-            resource_distribution={
-                "type": "random",
-                "amount": self.config.resources.initial_resources,
-            },
-            db_path=self.db_path,
-        )
-
-        agents = [
-            BaseAgent(
-                f"test_agent_{i}",
-                (25, 25),
-                self.config.agent_behavior.initial_resource_level,
-                self.env.spatial_service,
-                environment=self.env,
-                config=self.config,
-            )
-            for i in range(10)
-        ]
-
-        for agent in agents:
-            self.env.add_agent(agent)
-
-        self.assertEqual(len(self.env.agents), 10)
-
-        self.db = SimulationDatabase(self.db_path, simulation_id="test_simulation")
-        session = self.db.Session()
-        count = session.query(AgentModel).count()
-        self.assertEqual(count, 10)
-        session.close()
-
-
-if __name__ == "__main__":
-    unittest.main()
->>>>>>> 21a4d5e3
+import os
+import shutil
+import unittest
+
+import numpy as np
+
+from farm.config import (
+    AgentBehaviorConfig,
+    EnvironmentConfig,
+    ResourceConfig,
+    SimulationConfig,
+)
+from farm.core.agent import AgentFactory
+from farm.core.environment import Environment
+from farm.core.resources import Resource
+from farm.database.database import SimulationDatabase
+from farm.database.models import AgentModel
+
+
+class TestSimulation(unittest.TestCase):
+    def setUp(self):
+        """Set up test environment."""
+        self.test_dir = "test_data"
+        if not os.path.exists(self.test_dir):
+            os.makedirs(self.test_dir)
+        self.config = SimulationConfig.from_centralized_config(environment="testing")
+        self.db_path = os.path.join(self.test_dir, "test_simulation.db")
+
+    def tearDown(self):
+        """Clean up test environment."""
+        # Clean up any environment instances that might have database connections
+        if hasattr(self, "env") and self.env is not None:
+            try:
+                self.env.cleanup()
+            except Exception as e:
+                print(f"Warning: Error cleaning up environment: {e}")
+
+        # Clean up any database instances
+        if hasattr(self, "db") and self.db is not None:
+            try:
+                self.db.close()
+            except Exception as e:
+                print(f"Warning: Error closing database: {e}")
+
+        # Force garbage collection to release file handles
+        import gc
+
+        gc.collect()
+
+        # Wait a moment for connections to be fully closed
+        import time
+
+        time.sleep(0.1)
+
+        # Now try to remove the test directory
+        if os.path.exists(self.test_dir):
+            try:
+                shutil.rmtree(self.test_dir)
+            except PermissionError as e:
+                print(f"Warning: Could not remove test directory: {e}")
+                # Try to remove individual files
+                try:
+                    for root, dirs, files in os.walk(self.test_dir, topdown=False):
+                        for file in files:
+                            try:
+                                os.remove(os.path.join(root, file))
+                            except PermissionError:
+                                pass
+                        for dir in dirs:
+                            try:
+                                os.rmdir(os.path.join(root, dir))
+                            except PermissionError:
+                                pass
+                    os.rmdir(self.test_dir)
+                except Exception:
+                    pass
+
+    def test_environment_initialization(self):
+        """Test that environment is initialized correctly."""
+        env = Environment(
+            width=self.config.environment.width,
+            height=self.config.environment.height,
+            resource_distribution={
+                "type": "random",
+                "amount": self.config.resources.initial_resources,
+            },
+            db_path=self.db_path,
+        )
+
+        self.assertEqual(len(env.resources), self.config.resources.initial_resources)
+        self.assertEqual(len(env.agents), 0)
+        self.assertEqual(env.width, self.config.environment.width)
+        self.assertEqual(env.height, self.config.environment.height)
+
+    def test_agent_creation(self):
+        """Test that agents are created with correct attributes."""
+        self.env = Environment(
+            width=self.config.environment.width,
+            height=self.config.environment.height,
+            resource_distribution={
+                "type": "random",
+                "amount": self.config.resources.initial_resources,
+            },
+            db_path=self.db_path,
+        )
+
+        # Create agents with proper environment reference using AgentFactory
+        # Services will be injected by environment when agents are added
+        factory = AgentFactory(
+            spatial_service=self.env.spatial_service,
+        )
+
+        system_agent = factory.create_default_agent(
+            agent_id="test_agent_0",
+            position=(25, 25),
+            initial_resources=self.config.agent_behavior.initial_resource_level,
+        )
+        independent_agent = factory.create_default_agent(
+            agent_id="test_agent_1",
+            position=(25, 25),
+            initial_resources=self.config.agent_behavior.initial_resource_level,
+        )
+
+        self.assertTrue(system_agent.alive)
+        self.assertTrue(independent_agent.alive)
+
+        # Access resources through component
+        system_resource = system_agent.get_component("resource")
+        independent_resource = independent_agent.get_component("resource")
+        self.assertEqual(
+            system_resource.level,
+            self.config.agent_behavior.initial_resource_level,
+        )
+        self.assertEqual(
+            independent_resource.level,
+            self.config.agent_behavior.initial_resource_level,
+        )
+
+    def test_resource_consumption(self):
+        """Test that resources are consumed correctly."""
+        self.env = Environment(
+            width=self.config.environment.width,
+            height=self.config.environment.height,
+            resource_distribution={"type": "random", "amount": 1},
+            db_path=self.db_path,
+        )
+
+        resource = Resource(0, (25, 25), amount=10)
+        self.env.resources = [resource]
+
+        factory = AgentFactory(
+            spatial_service=self.env.spatial_service,
+        )
+        agent = factory.create_default_agent(
+            agent_id="test_agent_2",
+            position=(25, 25),
+            initial_resources=self.config.agent_behavior.initial_resource_level,
+        )
+        self.env.add_agent(agent)
+
+        # Test direct resource consumption through the environment
+        initial_amount = resource.amount
+        resource_comp = agent.get_component("resource")
+        initial_agent_resources = resource_comp.level
+
+        # Consume resources directly
+        consumed = self.env.consume_resource(resource, 2.0)
+        resource_comp.add(consumed)
+
+        # Check that resources were consumed and agent received them
+        self.assertEqual(consumed, 2.0)
+        self.assertLess(resource.amount, initial_amount)
+        self.assertGreater(resource_comp.level, initial_agent_resources)
+
+    def test_agent_death(self):
+        """Test that agents die when resources are depleted."""
+        self.env = Environment(
+            width=self.config.environment.width,
+            height=self.config.environment.height,
+            resource_distribution={"type": "random", "amount": 0},
+            db_path=self.db_path,
+        )
+
+        # Create custom config with low starvation threshold for testing
+        from farm.core.agent.config.agent_config import AgentConfig
+        from farm.core.agent.config.agent_config import ResourceConfig as AgentResourceConfig
+
+        test_agent_config = AgentConfig(
+            resource=AgentResourceConfig(
+                base_consumption_rate=1,
+                starvation_threshold=3,  # Die after 3 steps of starvation
+                initial_resources=1,
+            )
+        )
+
+        # Create agent using factory with custom configuration
+        factory = AgentFactory(
+            spatial_service=self.env.spatial_service,
+        )
+        agent = factory.create_default_agent(
+            agent_id="test_agent_3",
+            position=(25, 25),
+            initial_resources=1,  # Very low resources to force death
+            config=test_agent_config,
+        )
+        self.env.add_agent(agent)
+
+        # Run until agent dies or we hit a reasonable limit
+        for _ in range(10):
+            if agent.alive:
+                agent.act()
+            else:
+                break
+
+        self.assertFalse(agent.alive)
+
+    def test_agent_reproduction(self):
+        """Test that agents reproduce when conditions are met."""
+        self.env = Environment(
+            width=self.config.environment.width,
+            height=self.config.environment.height,
+            resource_distribution={
+                "type": "random",
+                "amount": self.config.resources.initial_resources,
+            },
+            db_path=self.db_path,
+        )
+
+        # Create factory with lifecycle service from environment
+        from farm.core.services.implementations import EnvironmentAgentLifecycleService
+
+        lifecycle_service = EnvironmentAgentLifecycleService(self.env)
+
+        factory = AgentFactory(
+            spatial_service=self.env.spatial_service,
+            lifecycle_service=lifecycle_service,
+        )
+        agent = factory.create_default_agent(
+            agent_id="test_agent_4",
+            position=(25, 25),
+            initial_resources=20,
+        )
+        self.env.add_agent(agent)
+
+        initial_agent_count = len(self.env.agents)
+        reproduction_comp = agent.get_component("reproduction")
+        result = reproduction_comp.reproduce()
+
+        # Check that reproduction was successful
+        self.assertTrue(result["success"], f"Reproduction failed: {result.get('error', 'Unknown error')}")
+        self.assertGreater(len(self.env.agents), initial_agent_count)
+
+    def test_database_logging(self):
+        """Test that simulation state is correctly logged to database."""
+        self.env = Environment(
+            width=self.config.environment.width,
+            height=self.config.environment.height,
+            resource_distribution={
+                "type": "random",
+                "amount": self.config.resources.initial_resources,
+            },
+            db_path=self.db_path,
+        )
+
+        factory = AgentFactory(
+            spatial_service=self.env.spatial_service,
+        )
+        agent = factory.create_default_agent(
+            agent_id="test_agent_5",
+            position=(25, 25),
+            initial_resources=self.config.agent_behavior.initial_resource_level,
+        )
+        self.env.add_agent(agent)
+
+        for _ in range(5):
+            self.env.update()
+
+        self.db = SimulationDatabase(self.db_path, simulation_id="test_simulation")
+        data = self.db.query.gui_repository.get_simulation_data(step_number=1)
+
+        self.assertIsNotNone(data["agent_states"])
+        self.assertIsNotNone(data["resource_states"])
+        self.assertIsNotNone(data["metrics"])
+
+    def test_batch_agent_addition(self):
+        """Test that multiple agents can be added efficiently in batch."""
+        self.env = Environment(
+            width=self.config.environment.width,
+            height=self.config.environment.height,
+            resource_distribution={
+                "type": "random",
+                "amount": self.config.resources.initial_resources,
+            },
+            db_path=self.db_path,
+        )
+
+        factory = AgentFactory(
+            spatial_service=self.env.spatial_service,
+        )
+
+        agents = [
+            factory.create_default_agent(
+                agent_id=f"test_agent_{i}",
+                position=(25, 25),
+                initial_resources=self.config.agent_behavior.initial_resource_level,
+            )
+            for i in range(10)
+        ]
+
+        for agent in agents:
+            self.env.add_agent(agent)
+
+        self.assertEqual(len(self.env.agents), 10)
+
+        self.db = SimulationDatabase(self.db_path, simulation_id="test_simulation")
+        session = self.db.Session()
+        count = session.query(AgentModel).count()
+        self.assertEqual(count, 10)
+        session.close()
+
+
+if __name__ == "__main__":
+    unittest.main()
"""
Spatial Indexing Memory Profiler and Optimization Analyzer

This tool provides detailed memory usage analysis for spatial indexing implementations,
including memory footprint tracking, garbage collection analysis, and optimization
recommendations.

Features:
- Detailed memory usage tracking during index construction and queries
- Memory leak detection and analysis
- Garbage collection impact measurement
- Memory efficiency comparisons between implementations
- Optimization recommendations based on memory patterns
"""

import gc
import os
import sys
import time
import tracemalloc
from typing import Any, Dict, List, Optional, Tuple
from unittest.mock import Mock

import numpy as np
import psutil
# Optional import: memory_profiler is not required at runtime
try:
    from memory_profiler import profile  # noqa: F401
except Exception:  # pragma: no cover - optional dependency
    profile = None  # type: ignore

# Add project root to path
sys.path.insert(0, os.path.abspath(os.path.join(os.path.dirname(__file__), "../..")))

from farm.core.spatial import Quadtree, SpatialHashGrid, SpatialIndex


class MemorySnapshot:
    """Memory usage snapshot at a specific point in time."""

    def __init__(self, label: str):
        self.label = label
        self.timestamp = time.time()
        self.process = psutil.Process()
        self.memory_info = self.process.memory_info()
        self.memory_percent = self.process.memory_percent()
        self.num_fds = self.process.num_fds() if hasattr(self.process, "num_fds") else 0

        # Get detailed memory breakdown
        try:
            self.memory_maps = list(self.process.memory_maps())
        except (psutil.AccessDenied, psutil.NoSuchProcess):
            self.memory_maps = []

    def get_memory_mb(self) -> float:
        """Get memory usage in MB."""
        return self.memory_info.rss / 1024 / 1024

    def get_peak_memory_mb(self) -> float:
        """Get peak memory usage in MB."""
        return (
            self.memory_info.peak_wss / 1024 / 1024
            if hasattr(self.memory_info, "peak_wss")
            else self.get_memory_mb()
        )

    def diff(self, other: "MemorySnapshot") -> Dict[str, float]:
        """Calculate memory difference with another snapshot."""
        return {
            "rss_diff_mb": (self.memory_info.rss - other.memory_info.rss) / 1024 / 1024,
            "vms_diff_mb": (self.memory_info.vms - other.memory_info.vms) / 1024 / 1024,
            "percent_diff": self.memory_percent - other.memory_percent,
            "fds_diff": self.num_fds - other.num_fds,
        }


class SpatialMemoryProfiler:
    """Memory profiler for spatial indexing implementations."""

    def __init__(self):
        self.snapshots: List[MemorySnapshot] = []
        self.tracemalloc_enabled = False

    def start_tracing(self):
        """Start memory tracing."""
        if not self.tracemalloc_enabled:
            tracemalloc.start()
            self.tracemalloc_enabled = True

    def stop_tracing(self):
        """Stop memory tracing and return statistics."""
        if self.tracemalloc_enabled:
            current, peak = tracemalloc.get_traced_memory()
            tracemalloc.stop()
            self.tracemalloc_enabled = False
            return {
                "current_mb": current / 1024 / 1024,
                "peak_mb": peak / 1024 / 1024,
            }
        return None

    def take_snapshot(self, label: str) -> MemorySnapshot:
        """Take a memory snapshot."""
        snapshot = MemorySnapshot(label)
        self.snapshots.append(snapshot)
        return snapshot

    def get_memory_timeline(self) -> List[Dict[str, Any]]:
        """Get memory usage timeline."""
        timeline = []
        for snapshot in self.snapshots:
            timeline.append(
                {
                    "label": snapshot.label,
                    "timestamp": snapshot.timestamp,
                    "memory_mb": snapshot.get_memory_mb(),
                    "memory_percent": snapshot.memory_percent,
                    "num_fds": snapshot.num_fds,
                }
            )
        return timeline

    def analyze_memory_growth(self) -> Dict[str, Any]:
        """Analyze memory growth patterns."""
        if len(self.snapshots) < 2:
            return {}

        analysis = {
            "total_growth_mb": 0,
            "peak_usage_mb": 0,
            "growth_rate_mb_per_sec": 0,
            "memory_leaks_detected": False,
            "gc_impact": {},
        }

        # Calculate total growth
        first_snapshot = self.snapshots[0]
        last_snapshot = self.snapshots[-1]
        analysis["total_growth_mb"] = (
            last_snapshot.get_memory_mb() - first_snapshot.get_memory_mb()
        )

        # Find peak usage
        analysis["peak_usage_mb"] = max(
            snapshot.get_memory_mb() for snapshot in self.snapshots
        )

        # Calculate growth rate
        time_diff = last_snapshot.timestamp - first_snapshot.timestamp
        if time_diff > 0:
            analysis["growth_rate_mb_per_sec"] = analysis["total_growth_mb"] / time_diff

        # Detect potential memory leaks (continuous growth without corresponding decreases)
        memory_values = [s.get_memory_mb() for s in self.snapshots]
        if len(memory_values) > 3:
            # Simple heuristic: if memory keeps growing without significant decreases
            growth_periods = 0
            for i in range(1, len(memory_values)):
                if memory_values[i] > memory_values[i - 1] * 1.05:  # 5% growth
                    growth_periods += 1

            analysis["memory_leaks_detected"] = (
                growth_periods > len(memory_values) * 0.7
            )

        return analysis


class MockEntity:
    """Mock entity for memory profiling."""

    def __init__(
        self, entity_id: str, position: Tuple[float, float], data_size: int = 100
    ):
        self.entity_id = entity_id
        self.position = position
        self.alive = True
        # Add some data to make entities more realistic
        self.data = np.random.random(data_size)  # configurable number of random floats


class SpatialMemoryBenchmark:
    """Memory benchmark for spatial indexing implementations."""

    def __init__(self):
        self.profiler = SpatialMemoryProfiler()

    def profile_agentfarm_spatial_index(
        self, entities: List[MockEntity], index_type: str = "kdtree"
    ) -> Dict[str, Any]:
        """Profile memory usage of AgentFarm SpatialIndex."""
        results = {
            "index_type": index_type,
            "entity_count": len(entities),
            "memory_snapshots": [],
            "memory_analysis": {},
            "gc_stats": {},
        }

        # Start memory tracing
        self.profiler.start_tracing()

        # Take initial snapshot
        initial_snapshot = self.profiler.take_snapshot("initial")

        # Create spatial index
        spatial_index = SpatialIndex(
            width=1000.0, height=1000.0, enable_batch_updates=True, max_batch_size=100
        )

        after_creation_snapshot = self.profiler.take_snapshot("after_creation")

        # Register index
        spatial_index.register_index(
            name="test_entities",
            data_reference=entities,
            position_getter=lambda e: e.position,
            filter_func=lambda e: e.alive,
            index_type=index_type,
            cell_size=20.0 if index_type == "spatial_hash" else None,
        )

        after_registration_snapshot = self.profiler.take_snapshot("after_registration")

        # Build index
        spatial_index.update()

        after_build_snapshot = self.profiler.take_snapshot("after_build")

        # Perform queries
        for i in range(100):
            x = np.random.uniform(0, 1000)
            y = np.random.uniform(0, 1000)
            radius = np.random.uniform(5, 50)
            nearby = spatial_index.get_nearby((x, y), radius, ["test_entities"])

            if i % 20 == 0:  # Take snapshot every 20 queries
                self.profiler.take_snapshot(f"after_query_{i}")

        after_queries_snapshot = self.profiler.take_snapshot("after_queries")

        # Test batch updates
        entities_to_update = entities[: len(entities) // 10]  # Update 10% of entities
        for entity in entities_to_update:
            old_pos = entity.position
            new_pos = (np.random.uniform(0, 1000), np.random.uniform(0, 1000))
            spatial_index.add_position_update(entity, old_pos, new_pos, "test_entities")

        spatial_index.process_batch_updates(force=True)

        after_updates_snapshot = self.profiler.take_snapshot("after_updates")

        # Force garbage collection
        gc.collect()

        after_gc_snapshot = self.profiler.take_snapshot("after_gc")

        # Stop tracing and get results
        tracemalloc_stats = self.profiler.stop_tracing()

        # Analyze memory usage
        results["memory_snapshots"] = self.profiler.get_memory_timeline()
        results["memory_analysis"] = self.profiler.analyze_memory_growth()
        results["tracemalloc_stats"] = tracemalloc_stats

        # Calculate memory per entity
        build_memory = (
            after_build_snapshot.get_memory_mb()
            - after_registration_snapshot.get_memory_mb()
        )
        results["memory_per_entity_kb"] = (build_memory * 1024) / len(entities)

        # Calculate query memory overhead
        query_memory = (
            after_queries_snapshot.get_memory_mb()
            - after_build_snapshot.get_memory_mb()
        )
        results["query_memory_overhead_mb"] = query_memory

        # Calculate update memory overhead
        update_memory = (
            after_updates_snapshot.get_memory_mb()
            - after_queries_snapshot.get_memory_mb()
        )
        results["update_memory_overhead_mb"] = update_memory

        # GC impact
        gc_memory = (
            after_gc_snapshot.get_memory_mb() - after_updates_snapshot.get_memory_mb()
        )
        results["gc_impact_mb"] = gc_memory

        return results

    def profile_scipy_kdtree(self, entities: List[MockEntity]) -> Dict[str, Any]:
        """Profile memory usage of scipy KDTree."""
        results = {
            "index_type": "scipy_kdtree",
            "entity_count": len(entities),
            "memory_snapshots": [],
            "memory_analysis": {},
        }

        self.profiler.start_tracing()

        # Take initial snapshot
        initial_snapshot = self.profiler.take_snapshot("initial")

        # Extract positions
        positions = np.array([e.position for e in entities])

        after_positions_snapshot = self.profiler.take_snapshot("after_positions")

        # Build KDTree
        from scipy.spatial import cKDTree

        kdtree = cKDTree(positions)

        after_build_snapshot = self.profiler.take_snapshot("after_build")

        # Perform queries
        for i in range(100):
            x = np.random.uniform(0, 1000)
            y = np.random.uniform(0, 1000)
            radius = np.random.uniform(5, 50)
            indices = kdtree.query_ball_point((x, y), radius)

            if i % 20 == 0:
                self.profiler.take_snapshot(f"after_query_{i}")

        after_queries_snapshot = self.profiler.take_snapshot("after_queries")

        # Force garbage collection
        gc.collect()

        after_gc_snapshot = self.profiler.take_snapshot("after_gc")

        # Stop tracing
        tracemalloc_stats = self.profiler.stop_tracing()

        # Analyze memory usage
        results["memory_snapshots"] = self.profiler.get_memory_timeline()
        results["memory_analysis"] = self.profiler.analyze_memory_growth()
        results["tracemalloc_stats"] = tracemalloc_stats

        # Calculate memory per entity
        build_memory = (
            after_build_snapshot.get_memory_mb()
            - after_positions_snapshot.get_memory_mb()
        )
        results["memory_per_entity_kb"] = (build_memory * 1024) / len(entities)

        # Calculate query memory overhead
        query_memory = (
            after_queries_snapshot.get_memory_mb()
            - after_build_snapshot.get_memory_mb()
        )
        results["query_memory_overhead_mb"] = query_memory

        # GC impact
        gc_memory = (
            after_gc_snapshot.get_memory_mb() - after_queries_snapshot.get_memory_mb()
        )
        results["gc_impact_mb"] = gc_memory

        return results

    def profile_memory_scaling(self, data_size: int = 100) -> Dict[str, Any]:
        """Profile memory usage scaling with entity count.

        Args:
            data_size: Size of random data array for each entity (default: 100)
        """
        entity_counts = [100, 500, 1000, 2000, 5000]
        scaling_results = {
            "entity_counts": entity_counts,
            "agentfarm_kdtree": [],
            "agentfarm_quadtree": [],
            "agentfarm_spatial_hash": [],
            "scipy_kdtree": [],
        }

        for count in entity_counts:
            print(f"Profiling memory scaling with {count} entities...")

            # Generate entities
            entities = []
            for i in range(count):
                x = np.random.uniform(0, 1000)
                y = np.random.uniform(0, 1000)
                entities.append(MockEntity(f"entity_{i}", (x, y), data_size))

            # Profile each implementation
            implementations = [
                (
                    "agentfarm_kdtree",
                    lambda entities=entities: self.profile_agentfarm_spatial_index(entities, "kdtree"),
                ),
                (
                    "agentfarm_quadtree",
                    lambda entities=entities: self.profile_agentfarm_spatial_index(entities, "quadtree"),
                ),
                (
                    "agentfarm_spatial_hash",
                    lambda entities=entities: self.profile_agentfarm_spatial_index(
                        entities, "spatial_hash"
                    ),
                ),
                ("scipy_kdtree", lambda entities=entities: self.profile_scipy_kdtree(entities)),
            ]

            for impl_name, impl_func in implementations:
                # Reset profiler
                self.profiler = SpatialMemoryProfiler()

                # Run profiling
                result = impl_func()

                # Store key metrics
                scaling_results[impl_name].append(
                    {
                        "entity_count": count,
                        "memory_per_entity_kb": result["memory_per_entity_kb"],
                        "total_memory_mb": result["memory_snapshots"][-1]["memory_mb"],
                        "peak_memory_mb": result["memory_analysis"].get(
                            "peak_usage_mb", 0
                        ),
                        "gc_impact_mb": result["gc_impact_mb"],
                    }
                )

        return scaling_results

    def analyze_memory_efficiency(self, results: Dict[str, Any]) -> Dict[str, Any]:
        """Analyze memory efficiency and provide optimization recommendations."""
        analysis = {
            "efficiency_ranking": [],
            "optimization_recommendations": [],
            "memory_leak_analysis": {},
            "scaling_efficiency": {},
        }

        # Rank implementations by memory efficiency
        implementations = []
        for impl_name, impl_results in results.items():
            if impl_name == "entity_counts":
                continue

            if impl_results:
                # Calculate average memory per entity
                avg_memory_per_entity = np.mean(
                    [r["memory_per_entity_kb"] for r in impl_results]
                )
                implementations.append((impl_name, avg_memory_per_entity))

        # Sort by memory efficiency (lower is better)
        implementations.sort(key=lambda x: x[1])
        analysis["efficiency_ranking"] = implementations

        # Generate optimization recommendations
        if implementations:
            most_efficient = implementations[0]
            least_efficient = implementations[-1]

            analysis["optimization_recommendations"] = [
                f"Most memory-efficient: {most_efficient[0]} ({most_efficient[1]:.2f} KB/entity)",
                f"Least memory-efficient: {least_efficient[0]} ({least_efficient[1]:.2f} KB/entity)",
                f"Memory savings potential: {least_efficient[1] - most_efficient[1]:.2f} KB/entity",
            ]

            # Scaling analysis
            for impl_name, impl_results in results.items():
                if impl_name == "entity_counts":
                    continue

                if len(impl_results) > 1:
                    # Calculate scaling factor
                    first_memory = impl_results[0]["memory_per_entity_kb"]
                    last_memory = impl_results[-1]["memory_per_entity_kb"]
                    scaling_factor = (
                        last_memory / first_memory if first_memory > 0 else 1
                    )

                    analysis["scaling_efficiency"][impl_name] = {
                        "scaling_factor": scaling_factor,
                        "is_linear": abs(scaling_factor - 1.0) < 0.1,
                        "memory_growth_rate": (last_memory - first_memory)
                        / len(impl_results),
                    }

        return analysis

    def generate_memory_report(self, results: Dict[str, Any]) -> str:
        """Generate comprehensive memory analysis report."""
        report = []
        report.append("# Spatial Indexing Memory Analysis Report")
        report.append("=" * 60)
        report.append("")

        # Executive summary
        report.append("## Executive Summary")
        report.append("")

        analysis = self.analyze_memory_efficiency(results)

        if analysis["efficiency_ranking"]:
            most_efficient = analysis["efficiency_ranking"][0]
            report.append(
                f"**Most Memory-Efficient Implementation**: {most_efficient[0]}"
            )
            report.append(f"- Memory usage: {most_efficient[1]:.2f} KB per entity")
            report.append("")

        # Memory efficiency ranking
        report.append("## Memory Efficiency Ranking")
        report.append("")
        report.append("| Rank | Implementation | Memory per Entity (KB) |")
        report.append("|------|----------------|------------------------|")

        for i, (impl_name, memory_per_entity) in enumerate(
            analysis["efficiency_ranking"], 1
        ):
            report.append(f"| {i} | {impl_name} | {memory_per_entity:.2f} |")

        report.append("")

        # Scaling analysis
        report.append("## Memory Scaling Analysis")
        report.append("")
        report.append(
            "| Implementation | Scaling Factor | Linear Scaling | Growth Rate (KB/step) |"
        )
        report.append(
            "|----------------|----------------|----------------|----------------------|"
        )

        for impl_name, scaling_data in analysis["scaling_efficiency"].items():
            linear = "✓" if scaling_data["is_linear"] else "✗"
            report.append(
                f"| {impl_name} | {scaling_data['scaling_factor']:.2f} | {linear} | {scaling_data['memory_growth_rate']:.2f} |"
            )

        report.append("")

        # Detailed memory breakdown
        report.append("## Detailed Memory Breakdown")
        report.append("")

        for impl_name, impl_results in results.items():
            if impl_name == "entity_counts":
                continue

            if impl_results:
                report.append(f"### {impl_name}")
                report.append("")
                report.append(
                    "| Entity Count | Memory per Entity (KB) | Total Memory (MB) | Peak Memory (MB) | GC Impact (MB) |"
                )
                report.append(
                    "|--------------|------------------------|-------------------|------------------|----------------|"
                )

                for result in impl_results:
                    report.append(
                        f"| {result['entity_count']} | {result['memory_per_entity_kb']:.2f} | {result['total_memory_mb']:.1f} | {result['peak_memory_mb']:.1f} | {result['gc_impact_mb']:.1f} |"
                    )

                report.append("")

        # Optimization recommendations
        report.append("## Optimization Recommendations")
        report.append("")

        for recommendation in analysis["optimization_recommendations"]:
            report.append(f"- {recommendation}")

        report.append("")

        # Memory usage patterns
        report.append("## Memory Usage Patterns")
        report.append("")
        report.append("### Key Insights:")
        report.append("")
        report.append(
            "1. **Memory per entity** varies significantly between implementations"
        )
        report.append(
            "2. **Scaling behavior** shows which implementations maintain efficiency at scale"
        )
        report.append(
            "3. **GC impact** indicates memory fragmentation and cleanup efficiency"
        )
        report.append(
            "4. **Peak memory usage** helps determine memory requirements for production"
        )
        report.append("")

        # Best practices
        report.append("### Memory Optimization Best Practices:")
        report.append("")
        report.append(
            "1. **Choose efficient implementations** for memory-constrained environments"
        )
        report.append("2. **Monitor memory scaling** to ensure linear growth patterns")
        report.append("3. **Use batch updates** to reduce memory fragmentation")
        report.append("4. **Implement periodic GC** for long-running simulations")
        report.append("5. **Profile memory usage** regularly to detect leaks early")
        report.append("")

        return "\n".join(report)


def main():
    """Run memory profiling benchmark."""
    print("Starting Spatial Indexing Memory Profiling")
    print("=" * 50)

    benchmark = SpatialMemoryBenchmark()

    # Run memory scaling analysis
    print("Running memory scaling analysis...")
    scaling_results = benchmark.profile_memory_scaling()

    # Analyze results
    print("Analyzing memory efficiency...")
    analysis = benchmark.analyze_memory_efficiency(scaling_results)

    # Generate report
    print("Generating memory analysis report...")
    report = benchmark.generate_memory_report(scaling_results)

<<<<<<< HEAD
    # Save results
    # Use relative path from the benchmarks directory
    results_dir = os.path.join(os.path.dirname(__file__), "../../results")
=======
    # Save results in a container-agnostic location
    results_dir = os.path.join(os.getcwd(), "benchmarks", "results")
>>>>>>> 9e855f25
    os.makedirs(results_dir, exist_ok=True)

    # Save scaling results
    import json

<<<<<<< HEAD
    scaling_results_path = os.path.join(results_dir, "spatial_memory_scaling.json")
    with open(scaling_results_path, "w", encoding="utf-8") as f:
        json.dump(scaling_results, f, indent=2)

    # Save report
    report_path = os.path.join(results_dir, "spatial_memory_report.md")
    with open(report_path, "w", encoding="utf-8") as f:
        f.write(report)

    print("\nMemory profiling completed!")
    print(f"Results saved to: {scaling_results_path}")
    print(f"Report saved to: {report_path}")
=======
    with open(
        os.path.join(results_dir, "spatial_memory_scaling.json"),
        "w",
        encoding="utf-8",
    ) as f:
        json.dump(scaling_results, f, indent=2)

    # Save report
    with open(
        os.path.join(results_dir, "spatial_memory_report.md"), "w", encoding="utf-8"
    ) as f:
        f.write(report)

    print("\nMemory profiling completed!")
    print(f"Results saved to: {os.path.join(results_dir, 'spatial_memory_scaling.json')}")
    print(f"Report saved to: {os.path.join(results_dir, 'spatial_memory_report.md')}")
>>>>>>> 9e855f25
    print("\n" + "=" * 50)
    print("MEMORY EFFICIENCY SUMMARY")
    print("=" * 50)

    # Print summary
    if analysis["efficiency_ranking"]:
        print("\nMemory Efficiency Ranking:")
        for i, (impl_name, memory_per_entity) in enumerate(
            analysis["efficiency_ranking"], 1
        ):
            print(f"{i}. {impl_name}: {memory_per_entity:.2f} KB/entity")

    print("\nOptimization Recommendations:")
    for recommendation in analysis["optimization_recommendations"]:
        print(f"- {recommendation}")


if __name__ == "__main__":
    main()<|MERGE_RESOLUTION|>--- conflicted
+++ resolved
@@ -629,20 +629,14 @@
     print("Generating memory analysis report...")
     report = benchmark.generate_memory_report(scaling_results)
 
-<<<<<<< HEAD
     # Save results
     # Use relative path from the benchmarks directory
     results_dir = os.path.join(os.path.dirname(__file__), "../../results")
-=======
-    # Save results in a container-agnostic location
-    results_dir = os.path.join(os.getcwd(), "benchmarks", "results")
->>>>>>> 9e855f25
     os.makedirs(results_dir, exist_ok=True)
 
     # Save scaling results
     import json
 
-<<<<<<< HEAD
     scaling_results_path = os.path.join(results_dir, "spatial_memory_scaling.json")
     with open(scaling_results_path, "w", encoding="utf-8") as f:
         json.dump(scaling_results, f, indent=2)
@@ -655,24 +649,6 @@
     print("\nMemory profiling completed!")
     print(f"Results saved to: {scaling_results_path}")
     print(f"Report saved to: {report_path}")
-=======
-    with open(
-        os.path.join(results_dir, "spatial_memory_scaling.json"),
-        "w",
-        encoding="utf-8",
-    ) as f:
-        json.dump(scaling_results, f, indent=2)
-
-    # Save report
-    with open(
-        os.path.join(results_dir, "spatial_memory_report.md"), "w", encoding="utf-8"
-    ) as f:
-        f.write(report)
-
-    print("\nMemory profiling completed!")
-    print(f"Results saved to: {os.path.join(results_dir, 'spatial_memory_scaling.json')}")
-    print(f"Report saved to: {os.path.join(results_dir, 'spatial_memory_report.md')}")
->>>>>>> 9e855f25
     print("\n" + "=" * 50)
     print("MEMORY EFFICIENCY SUMMARY")
     print("=" * 50)

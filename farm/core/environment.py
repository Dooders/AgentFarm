--- conflicted
+++ resolved
@@ -1,4896 +1,4876 @@
-<<<<<<< HEAD
-"""Environment for AgentFarm Multi-Agent Simulations
-
-Overview
---------
-The Environment module provides the core simulation environment for AgentFarm multi-agent
-simulations. It orchestrates a 2D multi-agent world using the PettingZoo AEC (Agent-Environment-Cycle)
-pattern, managing agents, resources, spatial indexing, metrics, and optional SQLite-based logging.
-
-The environment implements a service-oriented architecture that favors composability and provides
-clear integration points for reinforcement learning. It serves as the central hub for all
-simulation activities, coordinating between agents, resources, and external systems.
-
-Key Responsibilities
---------------------
-- **Agent Lifecycle Management**: Add/remove agents, selection order, and step cycle coordination
-- **Resource Lifecycle**: Initialization, regeneration, consumption via ResourceManager
-- **Spatial Queries**: KD-tree accelerated nearby/nearest queries via SpatialIndex
-- **Observation/Action Spaces**: Multi-channel observations and dynamic action mapping
-- **Reward Calculation**: Per-step, delta-aware rewards with survival handling
-- **Metrics Tracking**: Step and cumulative metrics via MetricsTracker with optional DB logging
-- **Service Provision**: Dependency injection for agent services and components
-
-Core Architecture
------------------
-The environment implements several key architectural patterns:
-
-- **PettingZoo AEC Pattern**: Agent-Environment-Cycle for multi-agent RL compatibility
-- **Service-Oriented Design**: Provides services to agents through dependency injection
-- **Component-Based Integration**: Works with component-based agent architecture
-- **Spatial Indexing**: Efficient spatial data structures for proximity queries
-- **Resource Management**: Centralized resource lifecycle and distribution
-
-Service Integration
--------------------
-The environment provides essential services to agents through dependency injection:
-
-- **ISpatialQueryService**: Spatial queries for nearby agents and resources
-- **ITimeService**: Simulation time access and timestamp management
-- **IAgentLifecycleService**: Agent creation, removal, and lifecycle management
-- **IMetricsService**: Metrics recording and performance tracking
-- **IValidationService**: Position and action validation
-- **ILoggingService**: Event logging and debugging support
-
-Spatial Indexing System
------------------------
-The environment includes a sophisticated spatial indexing system:
-
-- **KD-Tree Indices**: Primary spatial indexing for efficient proximity queries
-- **Quadtree Indices**: Optional hierarchical spatial indexing for performance comparison
-- **Spatial Hash Indices**: Optional grid-based indexing for near-constant-time queries
-- **Batch Updates**: Optimized batch processing for position updates
-- **Dirty Flagging**: Efficient spatial index maintenance with change tracking
-
-Resource Management
--------------------
-Comprehensive resource lifecycle management:
-
-- **ResourceManager Integration**: Centralized resource creation, regeneration, and consumption
-- **Dynamic Distribution**: Configurable resource placement and regeneration patterns
-- **Consumption Tracking**: Real-time resource consumption and depletion monitoring
-- **Memory-Mapped Storage**: Optional memory-mapped resource grids for large environments
-- **Resource Analytics**: Detailed resource statistics and depletion warnings
-
-Observation System
-------------------
-Multi-channel observation generation for reinforcement learning:
-
-- **Multi-Channel Observations**: Rich environmental information across multiple channels
-- **Bilinear Interpolation**: Smooth value distribution for continuous positions
-- **Perception Buffers**: Decay and visibility management for realistic perception
-- **Configurable Radius**: Adjustable observation radius for different agent types
-- **Performance Optimization**: Efficient observation generation with profiling
-
-Action System
--------------
-Dynamic action space management:
-
-- **Action Registry Integration**: Clean action management through centralized registry
-- **Dynamic Action Mapping**: Runtime action space updates for curriculum learning
-- **Action Validation**: Comprehensive action validation and error handling
-- **Action Logging**: Detailed action logging for analysis and debugging
-- **PettingZoo Compliance**: Full compatibility with PettingZoo action spaces
-
-Database Integration
---------------------
-Optional database integration for data persistence:
-
-- **Structured Logging**: Agent actions, interactions, and state changes
-- **Metrics Persistence**: Population statistics and performance data
-- **Configuration Storage**: Simulation parameters for reproducibility
-- **Interaction Tracking**: Graph-based interaction logging for network analysis
-- **Flexible Backends**: Support for SQLite and other database systems
-
-Determinism and Reproducibility
--------------------------------
-Comprehensive deterministic behavior support:
-
-- **Seed Management**: Controlled random number generation across all components
-- **Deterministic Initialization**: Consistent environment setup and resource placement
-- **Reproducible Execution**: Same inputs produce identical outputs when seeded
-- **Identity Generation**: Deterministic ID generation for agents and resources
-- **Configuration Persistence**: Complete configuration storage for verification
-
-Performance Optimization
-------------------------
-Advanced performance optimizations:
-
-- **Spatial Index Optimization**: Efficient spatial queries with batch processing
-- **Memory Management**: Proper cleanup and resource management
-- **Database Optimization**: Efficient database operations with batching
-- **Observation Caching**: Optimized observation generation and caching
-- **Profiling Support**: Built-in performance profiling and monitoring
-
-PettingZoo Integration
----------------------
-Full PettingZoo AECEnv compliance:
-
-- **AEC Pattern Implementation**: Proper Agent-Environment-Cycle semantics
-- **Action/Observation Spaces**: Compatible spaces for RL training
-- **Agent Selection**: Round-robin agent selection with proper cycle management
-- **State Management**: Comprehensive state tracking and updates
-- **Reset Functionality**: Proper environment reset and reinitialization
-
-Usage Examples
---------------
-```python
-# Create environment
-environment = Environment(
-    width=100,
-    height=100,
-    resource_distribution=resource_config,
-    db_path="simulation.db",
-    config=simulation_config,
-    seed=42
-)
-
-# Add agents
-agent = agent_factory.create_default_agent("agent_001", (50, 50))
-environment.add_agent(agent)
-
-# Run simulation step
-observation, reward, terminated, truncated, info = environment.step(action)
-
-# Get spatial queries
-nearby_agents = environment.get_nearby_agents((50, 50), radius=10)
-nearest_resource = environment.get_nearest_resource((50, 50))
-```
-
-Integration Points
-------------------
-The environment integrates with other AgentFarm components:
-
-- **AgentFactory**: Creates agents with proper service injection
-- **ResourceManager**: Manages resource lifecycle and distribution
-- **SpatialIndex**: Provides efficient spatial query capabilities
-- **MetricsTracker**: Tracks simulation statistics and performance
-- **Database Systems**: Persists simulation data for analysis
-- **Action Registry**: Manages available actions and their implementations
-
-Notes
------
-- Action mapping is dynamic and may be updated at runtime (curriculum/pruning)
-- Spatial index rebuilds are optimized with dirty flags and hashing
-- In-memory DB mode is supported for tests or ephemeral runs
-- All services are properly initialized and available to agents
-- The environment supports both interactive and batch simulation modes
-"""
-
-import math
-import random
-import time as _time
-from typing import Any, Callable, Dict, List, Optional, Tuple, Union
-
-import numpy as np
-import torch
-from gymnasium import spaces
-from pettingzoo import AECEnv
-
-from farm.config import ResourceConfig, SimulationConfig
-
-# Use action registry for cleaner action management
-from farm.core.action import ActionType, action_registry
-from farm.core.channels import NUM_CHANNELS
-from farm.core.geometry import discretize_position_continuous
-from farm.core.interfaces import DatabaseFactoryProtocol, DatabaseProtocol
-from farm.core.metrics_tracker import MetricsTracker
-from farm.core.observations import AgentObservation, ObservationConfig
-from farm.core.resource_manager import ResourceManager
-from farm.core.services.implementations import (
-    EnvironmentAgentLifecycleService,
-    EnvironmentLoggingService,
-    EnvironmentMetricsService,
-    EnvironmentTimeService,
-    EnvironmentValidationService,
-    SpatialIndexAdapter,
-)
-from farm.core.spatial import SpatialIndex
-from farm.core.state import EnvironmentState
-from farm.utils.identity import Identity, IdentityConfig
-from farm.utils.logging import get_logger
-
-logger = get_logger(__name__)
-
-
-def bilinear_distribute_value(
-    position: Tuple[float, float],
-    value: float,
-    grid: torch.Tensor,
-    grid_size: Tuple[int, int],
-) -> None:
-    """
-    Distribute a value across grid cells using bilinear interpolation.
-
-    This preserves continuous position information by distributing values
-    across the four nearest grid cells based on the fractional position components.
-
-    Args:
-        position: (x, y) continuous coordinates
-        value: Value to distribute
-        grid: Target grid tensor of shape (H, W)
-        grid_size: (width, height) of the grid
-    """
-    x, y = position
-    width, height = grid_size
-
-    # Get the four nearest grid cells
-    x_floor = int(math.floor(x))
-    y_floor = int(math.floor(y))
-    x_ceil = min(x_floor + 1, width - 1)
-    y_ceil = min(y_floor + 1, height - 1)
-
-    # Calculate interpolation weights
-    x_frac = x - x_floor
-    y_frac = y - y_floor
-
-    # Ensure we don't go out of bounds
-    x_floor = max(0, min(x_floor, width - 1))
-    y_floor = max(0, min(y_floor, height - 1))
-    x_ceil = max(0, min(x_ceil, width - 1))
-    y_ceil = max(0, min(y_ceil, height - 1))
-
-    # Bilinear interpolation weights
-    w00 = (1 - x_frac) * (1 - y_frac)  # bottom-left
-    w01 = (1 - x_frac) * y_frac  # top-left
-    w10 = x_frac * (1 - y_frac)  # bottom-right
-    w11 = x_frac * y_frac  # top-right
-
-    # Distribute the value
-    grid[y_floor, x_floor] += value * w00
-    grid[y_ceil, x_floor] += value * w01
-    grid[y_floor, x_ceil] += value * w10
-    grid[y_ceil, x_ceil] += value * w11
-
-
-class Environment(AECEnv):
-    """Multi-agent simulation environment for AgentFarm.
-
-    The Environment class manages a 2D world containing agents and resources,
-    supporting multi-agent reinforcement learning through the PettingZoo API.
-    It handles agent lifecycle, resource management, spatial relationships,
-    combat interactions, and evolutionary dynamics.
-
-    The environment provides:
-    - Spatial indexing for efficient proximity queries
-    - Resource spawning and regeneration
-    - Agent birth, death, and reproduction
-    - Combat and cooperation mechanics
-    - Observation generation for RL training
-    - Comprehensive metrics tracking
-    - Database logging for analysis
-    - Service-oriented architecture for agent dependencies
-
-    Attributes:
-        width (int): Environment width in grid units
-        height (int): Environment height in grid units
-        agents (list): List of active agent IDs (PettingZoo requirement)
-        resources (list): List of resource nodes in the environment
-        time (int): Current simulation time step
-        simulation_id (str): Unique identifier for this simulation run
-        spatial_index (SpatialIndex): Efficient spatial query system
-        resource_manager (ResourceManager): Handles resource lifecycle
-        metrics_tracker (MetricsTracker): Tracks simulation statistics
-        db (DatabaseProtocol): Optional database implementing DatabaseProtocol
-
-    Services (for agent dependency injection):
-        spatial_service (ISpatialQueryService): Spatial query operations
-        time_service (ITimeService): Simulation time access
-        lifecycle_service (IAgentLifecycleService): Agent lifecycle management
-        metrics_service (IMetricsService): Metrics recording
-        validation_service (IValidationService): Position validation
-        logging_service (ILoggingService): Event logging
-
-    Inherits from:
-        AECEnv: PettingZoo's Agent-Environment-Cycle environment base class
-    """
-
-    def __init__(
-        self,
-        width: int,
-        height: int,
-        resource_distribution: Union[Dict[str, Any], Callable],
-        db_path: str = "simulation.db",
-        max_resource: Optional[float] = None,
-        config: Optional[Any] = None,
-        simulation_id: Optional[str] = None,
-        seed: Optional[int] = None,
-        initial_agents: Optional[List[Any]] = None,
-        db_factory: Optional[DatabaseFactoryProtocol] = None,
-    ) -> None:
-        """Initialize the AgentFarm environment.
-
-        Creates a new simulation environment with specified dimensions and
-        configuration. Sets up spatial indexing, resource management, metrics
-        tracking, and database logging.
-
-        Parameters
-        ----------
-        width : int
-            Width of the environment in grid units
-        height : int
-            Height of the environment in grid units
-        resource_distribution : dict or callable
-            Configuration for initial resource placement. Can be a dictionary
-            specifying resource parameters or a callable that generates resources.
-        db_path : str, optional
-            Path to SQLite database file for logging simulation data.
-            Defaults to "simulation.db".
-        max_resource : float, optional
-            Maximum resource amount for normalization. If None, uses config
-            value or defaults to reasonable value.
-        config : object, optional
-            Configuration object containing simulation parameters like
-            max_steps, agent counts, observation settings, etc.
-        simulation_id : str, optional
-            Unique identifier for this simulation. If None, generates a new
-            short UUID.
-        seed : int, optional
-            Random seed for deterministic simulation. If None, uses config
-            seed or remains non-deterministic.
-        initial_agents : list, optional
-            Pre-instantiated agents to add to the environment at initialization.
-            If provided, these agents will be added after environment setup.
-        db_factory : DatabaseFactoryProtocol, optional
-            Factory for creating database instances. If None, uses default
-            database setup.
-
-        Raises
-        ------
-        ValueError
-            If width or height are non-positive
-        Exception
-            If database setup fails or resource initialization fails
-        """
-        super().__init__()
-        # Set seed if provided
-        self.seed_value = seed if seed is not None else config.seed if config and config.seed else None
-        if self.seed_value is not None:
-            random.seed(self.seed_value)
-            np.random.seed(self.seed_value)
-            try:
-                torch.manual_seed(self.seed_value)
-            except RuntimeError as e:
-                logger.warning("Failed to seed torch with value %s: %s", self.seed_value, e)
-
-        # Initialize basic attributes
-        self.width = width
-        self.height = height
-        self.agents = []
-        self._agent_objects = {}  # Internal mapping: agent_id -> agent object
-        self.resources = []
-        self.time = 0
-
-        # Initialize identity service (deterministic if seed provided)
-        self.identity = Identity(IdentityConfig(deterministic_seed=self.seed_value))
-
-        # Store simulation ID
-        self.simulation_id = simulation_id or self.identity.simulation_id()
-
-        # Setup database and get initialized database instance
-        if db_factory is not None:
-            self.db = db_factory.setup_db(db_path, self.simulation_id, config.to_dict() if config else None)
-        else:
-            # Import setup_db only when needed to avoid circular imports
-            from farm.database.utilities import setup_db
-
-            self.db = setup_db(db_path, self.simulation_id, config.to_dict() if config else None)
-
-        # Use self.identity for all ID needs
-        self.max_resource = max_resource
-        self.config = config
-        self.resource_distribution = resource_distribution
-        self.max_steps = config.max_steps if config and hasattr(config, "max_steps") else 1000
-
-        # Initialize action mapping based on configuration and available actions
-        self._initialize_action_mapping()
-
-        # Initialize PettingZoo required attributes
-        self.agent_selection = None
-        self.rewards = {}
-        self._cumulative_rewards = {}
-        self.terminations = {}
-        self.truncations = {}
-        self.infos = {}
-        self.observations = {}
-
-        # Initialize spatial index attributes
-        self._quadtree_enabled = False
-        self._spatial_hash_enabled = False
-
-        # Initialize spatial index for efficient spatial queries with batch updates
-        from farm.utils.config_utils import resolve_spatial_index_config
-
-        spatial_config = resolve_spatial_index_config(config)
-
-        if spatial_config:
-            self.spatial_index = SpatialIndex(
-                self.width,
-                self.height,
-                enable_batch_updates=spatial_config.enable_batch_updates,
-                region_size=spatial_config.region_size,
-                max_batch_size=spatial_config.max_batch_size,
-                dirty_region_batch_size=getattr(spatial_config, "dirty_region_batch_size", 10),
-            )
-
-            # Enable additional index types if configured
-            if spatial_config.enable_quadtree_indices:
-                self.enable_quadtree_indices()
-            if spatial_config.enable_spatial_hash_indices:
-                self.enable_spatial_hash_indices(spatial_config.spatial_hash_cell_size)
-        else:
-            # Default configuration with batch updates enabled
-            self.spatial_index = SpatialIndex(
-                self.width,
-                self.height,
-                enable_batch_updates=True,
-                region_size=50.0,
-                max_batch_size=100,
-                dirty_region_batch_size=10,
-            )
-
-        # Provide spatial service via adapter around spatial_index
-        self.spatial_service = SpatialIndexAdapter(self.spatial_index)
-
-        # Initialize metrics tracker
-        self.metrics_tracker = MetricsTracker()
-        # Provide metrics service delegating to the environment
-        self.metrics_service = EnvironmentMetricsService(self)
-
-        # Provide time service delegating to the environment
-        self.time_service = EnvironmentTimeService(self)
-
-        # Provide lifecycle service delegating to the environment
-        self.lifecycle_service = EnvironmentAgentLifecycleService(self)
-
-        # Initialize resource sharing counters
-        self.resources_shared = 0.0
-        self.resources_shared_this_step = 0.0
-
-        # Cache total resources to avoid recomputing on every step
-        self.cached_total_resources = 0.0
-
-        # Initialize cycle tracking for proper timestep semantics
-        self._agents_acted_this_cycle = 0
-        self._cycle_complete = False
-
-        # Initialize resource manager
-        self.resource_manager = ResourceManager(
-            width=self.width,
-            height=self.height,
-            config=self.config,
-            seed=self.seed_value,
-            database_logger=self.db.logger if self.db else None,
-            spatial_index=self.spatial_index,
-            simulation_id=self.simulation_id,
-        )
-
-        # Initialize environment
-        self.initialize_resources(self.resource_distribution)
-
-        # Add observation space setup:
-        self._setup_observation_space(self.config)
-
-        # Add action space setup call:
-        self._setup_action_space()
-
-        # Note: Agent observations are now handled by PerceptionComponent
-
-        # If pre-instantiated agents are provided, add them now
-        if initial_agents:
-            for agent in initial_agents:
-                self.add_agent(agent)
-
-        # Update spatial index references now that resources and agents are initialized
-        # Pass a live view of agent objects to avoid accidental string ID lists
-        self.spatial_index.set_references(list(self._agent_objects.values()), self.resources)
-        self.spatial_index.update()
-
-        # Quadtree and spatial hash indices are already initialized above
-
-        # Perception profiler accumulators
-        self._perception_profile = {
-            "spatial_query_time_s": 0.0,
-            "bilinear_time_s": 0.0,
-            "nearest_time_s": 0.0,
-            "bilinear_points": 0,
-            "nearest_points": 0,
-        }
-
-        # Population milestone tracking
-        self._logged_population_milestones = set()
-
-        # Resource depletion warning tracking
-        self._initial_total_resources = None
-        self._warned_10_percent = False
-        self._warned_25_percent = False
-
-        # Log environment initialization completion
-        logger.info(
-            "environment_initialized",
-            simulation_id=self.simulation_id,
-            dimensions=(self.width, self.height),
-            initial_agents=len(self.agents),
-            initial_resources=len(self.resources),
-            total_resource_amount=sum(r.amount for r in self.resources),
-            seed=self.seed_value,
-            max_steps=self.max_steps,
-            database_path=self.db.db_path if self.db else None,
-            observation_channels=getattr(self, "NUM_CHANNELS", None),
-            action_count=(len(self._action_mapping) if hasattr(self, "_action_mapping") else None),
-        )
-
-    def _initialize_action_mapping(self) -> None:
-        """Initialize the action mapping based on configuration and available actions.
-
-        Creates a dynamic mapping between Action enum values and action registry names.
-        Allows for flexible action configuration where simulations can enable/disable
-        specific actions and handle missing actions gracefully.
-
-        The mapping supports:
-        - Configuration-driven action enabling/disabling
-        - Dynamic discovery of available actions in registry
-        - Validation of required actions
-        - Graceful handling of missing actions
-        """
-        # Default mapping from ActionType enum to action registry names
-        default_action_mapping = {
-            ActionType.DEFEND: "defend",
-            ActionType.ATTACK: "attack",
-            ActionType.GATHER: "gather",
-            ActionType.SHARE: "share",
-            ActionType.MOVE: "move",
-            ActionType.REPRODUCE: "reproduce",
-            ActionType.PASS: "pass",
-        }
-
-        # Get enabled actions from config, or use all available if not specified
-        if self.config and hasattr(self.config, "enabled_actions"):
-            enabled_actions = getattr(self.config, "enabled_actions")
-            if isinstance(enabled_actions, list):
-                # Convert list of action names to mapping
-                self._action_mapping = {}
-                for action_name in enabled_actions:
-                    # Find the corresponding Action enum value
-                    for action_enum, registry_name in default_action_mapping.items():
-                        if registry_name == action_name:
-                            self._action_mapping[action_enum] = action_name
-                            break
-            else:
-                self._action_mapping = default_action_mapping
-        else:
-            self._action_mapping = default_action_mapping
-
-        # Validate that all mapped actions exist in the registry
-        missing_actions = []
-        for action_enum, action_name in self._action_mapping.items():
-            if not action_registry.get(action_name):
-                missing_actions.append(action_name)
-
-        if missing_actions:
-            logger.warning("missing_actions_in_registry", missing_actions=missing_actions)
-            # Remove missing actions from mapping
-            self._action_mapping = {k: v for k, v in self._action_mapping.items() if v not in missing_actions}
-
-        # Log the final action mapping
-        available_actions = list(self._action_mapping.values())
-        logger.info(
-            "action_mapping_initialized",
-            action_count=len(available_actions),
-            available_actions=available_actions,
-        )
-
-    @property
-    def agent_objects(self) -> List[Any]:
-        """Backward compatibility property to get all agent objects as a list."""
-        return list(self._agent_objects.values())
-
-    def mark_positions_dirty(self) -> None:
-        """Public method for agents to mark positions as dirty when they move."""
-        self.spatial_index.mark_positions_dirty()
-
-    def process_batch_spatial_updates(self, force: bool = False) -> None:
-        """
-        Process any pending batch spatial updates.
-
-        Parameters
-        ----------
-        force : bool
-            Force processing even if batch is not full
-        """
-        if hasattr(self.spatial_index, "process_batch_updates"):
-            self.spatial_index.process_batch_updates(force=force)
-
-    def get_spatial_performance_stats(self) -> Dict[str, Any]:
-        """Get performance statistics for spatial indexing and batch updates."""
-        stats = {}
-
-        # Get basic spatial index stats
-        if hasattr(self.spatial_index, "get_stats"):
-            stats.update(self.spatial_index.get_stats())
-
-        # Get batch update stats if available
-        if hasattr(self.spatial_index, "get_batch_update_stats"):
-            batch_stats = self.spatial_index.get_batch_update_stats()
-            stats["batch_updates"] = batch_stats
-
-        # Get perception profile stats
-        if hasattr(self, "get_perception_profile"):
-            perception_stats = self.get_perception_profile()
-            stats["perception"] = perception_stats
-
-        return stats
-
-    def enable_batch_spatial_updates(self, region_size: float = 50.0, max_batch_size: int = 100) -> None:
-        """Enable batch spatial updates with the specified configuration."""
-        if hasattr(self.spatial_index, "enable_batch_updates"):
-            self.spatial_index.enable_batch_updates(region_size, max_batch_size)
-
-    def disable_batch_spatial_updates(self) -> None:
-        """Disable batch spatial updates and process any pending updates."""
-        if hasattr(self.spatial_index, "disable_batch_updates"):
-            self.spatial_index.disable_batch_updates()
-
-    def get_nearby_agents(self, position: Tuple[float, float], radius: float) -> List[Any]:
-        """Find all agents within radius of position.
-
-        Parameters
-        ----------
-        position : tuple
-            (x, y) coordinates to search around
-        radius : float
-            Search radius
-
-        Returns
-        -------
-        list
-            List of agents within radius
-        """
-        # Use generic method with "agents" index
-        nearby = self.spatial_index.get_nearby(position, radius, ["agents"])
-        return nearby.get("agents", [])
-
-    def get_nearby_resources(self, position: Tuple[float, float], radius: float) -> List[Any]:
-        """Find all resources within radius of position.
-
-        Parameters
-        ----------
-        position : tuple
-            (x, y) coordinates to search around
-        radius : float
-            Search radius
-
-        Returns
-        -------
-        list
-            List of resources within radius
-        """
-        # Use generic method with "resources" index
-        nearby = self.spatial_index.get_nearby(position, radius, ["resources"])
-        return nearby.get("resources", [])
-
-    def get_nearest_resource(self, position: Tuple[float, float]) -> Optional[Any]:
-        """Find nearest resource to position.
-
-        Parameters
-        ----------
-        position : tuple
-            (x, y) coordinates to search from
-
-        Returns
-        -------
-        Resource or None
-            Nearest resource if any exist
-        """
-        # Use generic method with "resources" index
-        nearest = self.spatial_index.get_nearest(position, ["resources"])
-        return nearest.get("resources")
-
-    def enable_quadtree_indices(self) -> None:
-        """Enable Quadtree indices alongside existing KD-tree indices.
-
-        This creates additional Quadtree-based spatial indices for performance
-        comparison and hierarchical spatial operations. The Quadtrees will be
-        available alongside the existing KD-tree indices.
-        """
-        if self._quadtree_enabled:
-            return  # Already enabled
-
-        # Register Quadtree versions of the default indices
-        self.spatial_index.register_index(
-            name="agents_quadtree",
-            data_getter=lambda: list(self._agent_objects.values()),
-            position_getter=lambda a: a.position,
-            filter_func=lambda a: getattr(a, "alive", True),
-            index_type="quadtree",
-        )
-
-        self.spatial_index.register_index(
-            name="resources_quadtree",
-            data_reference=self.resources,
-            position_getter=lambda r: r.position,
-            filter_func=None,
-            index_type="quadtree",
-        )
-
-        self._quadtree_enabled = True
-        logger.info("Quadtree indices enabled for spatial queries")
-
-    def enable_spatial_hash_indices(self, cell_size: Optional[float] = None) -> None:
-        """Enable Spatial Hash Grid indices alongside existing KD-tree indices.
-
-        Registers spatial-hash-based indices for agents and resources. Spatial hash
-        indices provide near-constant-time neighborhood queries by inspecting only
-        nearby buckets and support efficient dynamic updates.
-
-        Parameters
-        ----------
-        cell_size : float, optional
-            Size of each grid cell. If None, a heuristic based on environment
-            size is used to choose a reasonable default.
-        """
-        if self._spatial_hash_enabled:
-            return
-
-        self.spatial_index.register_index(
-            name="agents_hash",
-            data_getter=lambda: list(self._agent_objects.values()),
-            position_getter=lambda a: a.position,
-            filter_func=lambda a: getattr(a, "alive", True),
-            index_type="spatial_hash",
-            cell_size=cell_size,
-        )
-
-        self.spatial_index.register_index(
-            name="resources_hash",
-            data_reference=self.resources,
-            position_getter=lambda r: r.position,
-            filter_func=None,
-            index_type="spatial_hash",
-            cell_size=cell_size,
-        )
-
-        self._spatial_hash_enabled = True
-        logger.info("Spatial hash indices enabled for spatial queries (cell_size=%s)", cell_size)
-
-    # Resource IDs are managed by ResourceManager
-
-    def consume_resource(self, resource: Any, amount: float) -> float:
-        """Consume resources from a specific resource node.
-
-        Parameters
-        ----------
-        resource : Resource
-            Resource to consume from
-        amount : float
-            Amount to consume
-
-        Returns
-        -------
-        float
-            Actual amount consumed
-        """
-        return self.resource_manager.consume_resource(resource, amount)
-
-    def initialize_resources(self, distribution: Union[Dict[str, Any], Callable]) -> None:
-        """Initialize resources in the environment using ResourceManager.
-
-        Creates initial resource nodes based on the provided distribution
-        configuration. Resources are placed according to the distribution
-        parameters and assigned proper amounts.
-
-        Parameters
-        ----------
-        distribution : dict or callable
-            Resource distribution configuration specifying how resources
-            should be placed in the environment. Can include parameters
-            like density, clustering, amount ranges, etc.
-
-        Notes
-        -----
-        This method delegates to ResourceManager for actual resource creation
-        and then synchronizes the environment's resource list with the manager.
-        The next_resource_id counter is also synchronized to ensure unique IDs.
-        """
-        # Use ResourceManager to initialize resources (passes through to original logic)
-        resources = self.resource_manager.initialize_resources(distribution)
-
-        # Update environment's resource list to match ResourceManager
-        self.resources = self.resource_manager.resources
-
-        # Update cached total resources after initialization
-        self.cached_total_resources = sum(r.amount for r in self.resources)
-
-        # Resource IDs are fully managed by ResourceManager
-
-    def remove_agent(self, agent: Any) -> None:
-        """Remove an agent from the environment.
-
-        Handles complete agent removal including death recording, cleanup of
-        internal data structures, and spatial index updates. This is typically
-        called when an agent dies or is otherwise removed from the simulation.
-
-        Parameters
-        ----------
-        agent : Agent
-            The agent object to remove. Must have an agent_id attribute.
-
-        Notes
-        -----
-        This method:
-        - Records the death event for metrics tracking
-        - Removes the agent from internal object mapping
-        - Removes the agent from PettingZoo's agent list
-        - Cleans up all PettingZoo state dictionaries
-        - Marks spatial index as dirty for next update
-        - Cleans up agent observation data
-        """
-        # Log agent removal before processing
-        logger.info(
-            "agent_removed",
-            agent_id=agent.agent_id,
-            agent_type=agent.__class__.__name__,
-            cause=getattr(agent, "death_cause", "unknown"),
-            lifespan=self.time - agent.state_manager.birth_time,
-            final_resources=(agent.get_component("resource").level if agent.get_component("resource") else 0.0),
-            final_health=(agent.get_component("combat").health if agent.get_component("combat") else 0.0),
-            generation=agent.state_manager.generation,
-            step=self.time,
-            remaining_agents=len(self.agents) - 1,
-        )
-
-        agent_id = agent.agent_id
-        self.record_death()
-        if agent_id in self._agent_objects:
-            del self._agent_objects[agent_id]
-        if agent_id in self.agents:
-            self.agents.remove(agent_id)  # Remove from PettingZoo agents list
-
-        # Check for population milestones after removal
-        current_population = len(self.agents)
-        milestones = [1, 10, 25, 50, 100, 250, 500, 1000, 5000, 10000]
-
-        # Find the closest milestone (checking for decline)
-        for milestone in milestones:
-            if milestone not in self._logged_population_milestones:
-                if current_population < milestone:
-                    # Log this milestone
-                    agent_type_counts = {}
-                    for agent in self._agent_objects.values():
-                        agent_type = agent.__class__.__name__
-                        agent_type_counts[agent_type] = agent_type_counts.get(agent_type, 0) + 1
-
-                    logger.info(
-                        "population_milestone_reached",
-                        milestone=milestone,
-                        current_population=current_population,
-                        step=self.time,
-                        agent_types=agent_type_counts,
-                        direction="decline",
-                    )
-
-                    self._logged_population_milestones.add(milestone)
-                    break
-
-        # Clean up PettingZoo state dictionaries to prevent stale references
-        if agent_id in self._cumulative_rewards:
-            del self._cumulative_rewards[agent_id]
-        if agent_id in self.rewards:
-            del self.rewards[agent_id]
-        if agent_id in self.terminations:
-            del self.terminations[agent_id]
-        if agent_id in self.truncations:
-            del self.truncations[agent_id]
-        if agent_id in self.infos:
-            del self.infos[agent_id]
-        if agent_id in self.observations:
-            del self.observations[agent_id]
-
-        # Update agent_selection if necessary
-        if self.agent_selection == agent_id or not self.agents:
-            self._next_agent()
-
-        self.spatial_index.mark_positions_dirty()  # Mark positions as dirty when agent is removed
-        # Note: Agent observations are now handled by PerceptionComponent
-
-    def log_interaction_edge(
-        self,
-        source_type: str,
-        source_id: str,
-        target_type: str,
-        target_id: str,
-        interaction_type: str,
-        action_type: Optional[str] = None,
-        details: Optional[Dict[str, Any]] = None,
-    ) -> None:
-        """Log an interaction as an edge between nodes if database is enabled.
-
-        Records interactions between agents and other entities (agents, resources)
-        as graph edges in the database for network analysis and relationship tracking.
-
-        Parameters
-        ----------
-        source_type : str
-            Type of the source entity (e.g., 'agent', 'resource')
-        source_id : str
-            Unique identifier of the source entity
-        target_type : str
-            Type of the target entity (e.g., 'agent', 'resource')
-        target_id : str
-            Unique identifier of the target entity
-        interaction_type : str
-            Type of interaction (e.g., 'attack', 'share', 'gather')
-        action_type : str, optional
-            Specific action type if different from interaction_type
-        details : dict, optional
-            Additional interaction details (e.g., amount transferred, damage dealt)
-
-        Notes
-        -----
-        If no database is configured, this method returns silently without logging.
-        Errors during logging are caught and logged as warnings to prevent
-        simulation disruption.
-        """
-        if self.db is None:
-            return
-        try:
-            self.db.logger.log_interaction_edge(
-                step_number=self.time,
-                source_type=source_type,
-                source_id=source_id,
-                target_type=target_type,
-                target_id=target_id,
-                interaction_type=interaction_type,
-                action_type=action_type,
-                details=details,
-            )
-        except (ValueError, TypeError, AttributeError) as e:
-            logger.error(
-                "interaction_logging_failed",
-                error_type=type(e).__name__,
-                error_message=str(e),
-            )
-
-    def log_reproduction_event(
-        self,
-        step_number: int,
-        parent_id: str,
-        success: bool,
-        parent_resources_before: float,
-        parent_resources_after: float,
-        offspring_id: Optional[str] = None,
-        offspring_initial_resources: Optional[float] = None,
-        failure_reason: Optional[str] = None,
-        parent_position: Optional[Tuple[float, float]] = None,
-        parent_generation: Optional[int] = None,
-        offspring_generation: Optional[int] = None,
-    ) -> None:
-        """Log a reproduction event if database is enabled.
-
-        Records reproduction attempts and outcomes in the database for analysis
-        of evolutionary dynamics, resource costs, and population growth patterns.
-
-        Parameters
-        ----------
-        step_number : int
-            Current simulation step when reproduction occurred
-        parent_id : str
-            Unique identifier of the parent agent attempting reproduction
-        success : bool
-            Whether the reproduction attempt was successful
-        parent_resources_before : float
-            Parent's resource level before reproduction attempt
-        parent_resources_after : float
-            Parent's resource level after reproduction attempt
-        offspring_id : str, optional
-            Unique identifier of the offspring if reproduction succeeded
-        offspring_initial_resources : float, optional
-            Initial resource level assigned to offspring
-        failure_reason : str, optional
-            Description of why reproduction failed (if applicable)
-        parent_position : tuple[float, float], optional
-            Position of the parent agent at time of reproduction
-        parent_generation : int, optional
-            Generation number of the parent agent
-        offspring_generation : int, optional
-            Generation number assigned to the offspring
-
-        Notes
-        -----
-        If no database is configured, this method returns silently without logging.
-        Errors during logging are caught and logged as warnings to prevent
-        simulation disruption.
-        """
-        if self.db is None:
-            return
-        try:
-            self.db.log_reproduction_event(
-                step_number=step_number,
-                parent_id=parent_id,
-                success=success,
-                parent_resources_before=parent_resources_before,
-                parent_resources_after=parent_resources_after,
-                offspring_id=offspring_id,
-                offspring_initial_resources=offspring_initial_resources,
-                failure_reason=failure_reason,
-                parent_position=parent_position,
-                parent_generation=parent_generation,
-                offspring_generation=offspring_generation,
-            )
-        except (ValueError, TypeError, AttributeError) as e:
-            logger.error(
-                "reproduction_logging_failed",
-                error_type=type(e).__name__,
-                error_message=str(e),
-            )
-
-    def update(self) -> None:
-        """Update environment state for current time step.
-
-        Performs a full environment update including resource regeneration,
-        metrics calculation, spatial index updates, and time advancement.
-        This method is called once per simulation step to advance the world state.
-
-        The update process includes:
-        - Resource regeneration and decay using ResourceManager
-        - Metrics calculation and logging for current state
-        - Spatial index updates for efficient proximity queries
-        - Counter resets for step-specific tracking
-        - Time step increment
-
-        Raises
-        ------
-        Exception
-            If any critical update operation fails, the exception is logged
-            and re-raised to halt the simulation.
-
-        Notes
-        -----
-        This method should be called after all agents have taken their actions
-        for the current time step but before the next step begins.
-        """
-        try:
-            # Update resources using ResourceManager
-            resource_stats = self.resource_manager.update_resources(self.time)
-
-            # Update cached total resources after resource regeneration
-            self.cached_total_resources = sum(r.amount for r in self.resources)
-
-            # Log resource update statistics if needed
-            if resource_stats["regeneration_events"] > 0:
-                logger.debug(
-                    "Resource update: %s resources regenerated",
-                    resource_stats["regeneration_events"],
-                )
-
-            # Check resource levels periodically
-            if self.time % 50 == 0:  # Check every 50 steps
-                if self._initial_total_resources is None:
-                    self._initial_total_resources = self.cached_total_resources
-
-                if self._initial_total_resources > 0:
-                    resource_ratio = self.cached_total_resources / self._initial_total_resources
-                    active_resources = len([r for r in self.resources if r.amount > 0])
-
-                    # Warn at different thresholds
-                    if resource_ratio < 0.1 and not self._warned_10_percent:
-                        logger.warning(
-                            "resources_critically_low",
-                            remaining_ratio=round(resource_ratio, 3),
-                            remaining_total=round(self.cached_total_resources, 2),
-                            active_nodes=active_resources,
-                            total_nodes=len(self.resources),
-                            step=self.time,
-                            agents=len(self.agents),
-                        )
-                        self._warned_10_percent = True
-
-                    elif resource_ratio < 0.25 and not self._warned_25_percent:
-                        logger.warning(
-                            "resources_running_low",
-                            remaining_ratio=round(resource_ratio, 3),
-                            remaining_total=round(self.cached_total_resources, 2),
-                            active_nodes=active_resources,
-                            step=self.time,
-                        )
-                        self._warned_25_percent = True
-
-            # Calculate and log metrics
-            metrics = self._calculate_metrics()
-            self.metrics_tracker.update_metrics(
-                metrics,
-                db=self.db,
-                time=self.time,
-                agent_objects=self._agent_objects,
-                resources=self.resources,
-            )
-
-            # Update spatial performance metrics
-            spatial_stats = self.get_spatial_performance_stats()
-            self.metrics_tracker.update_spatial_performance_metrics(spatial_stats)
-
-            # Update spatial index (this will process any pending batch updates)
-            self.spatial_index.update()
-
-            # Process any remaining batch updates to ensure all position changes are applied
-            self.process_batch_spatial_updates(force=True)
-
-            # Reset counters for next step
-            self.resources_shared_this_step = 0
-            self.combat_encounters_this_step = 0
-            self.successful_attacks_this_step = 0
-
-            # Log milestone every 100 steps
-            if self.time % 100 == 0 and self.time > 0:
-                # Calculate agent statistics
-                agents_alive = len(self.agents)
-                # Calculate average health using walrus operator to avoid duplicate lookups
-                health_values = [combat.health for a in self._agent_objects.values() if (combat := a.get_component("combat"))]
-                avg_health = np.mean(health_values) if health_values else 0.0
-                
-                # Calculate average resources using walrus operator to avoid duplicate lookups
-                resource_values = [resource.level for a in self._agent_objects.values() if (resource := a.get_component("resource"))]
-                avg_resources = np.mean(resource_values) if resource_values else 0.0
-
-                # Agent type distribution
-                agent_type_counts = {}
-                for agent in self._agent_objects.values():
-                    agent_type = agent.__class__.__name__
-                    agent_type_counts[agent_type] = agent_type_counts.get(agent_type, 0) + 1
-
-                logger.info(
-                    "simulation_milestone",
-                    step=self.time,
-                    agents_alive=agents_alive,
-                    total_resources=self.cached_total_resources,
-                    resource_nodes=len([r for r in self.resources if r.amount > 0]),
-                    avg_agent_health=round(avg_health, 2),
-                    avg_agent_resources=round(avg_resources, 2),
-                    agent_types=agent_type_counts,
-                    combat_encounters=getattr(self, "combat_encounters_this_step", 0),
-                    resources_shared=getattr(self, "resources_shared_this_step", 0),
-                )
-
-            # Increment time step
-            self.time += 1
-
-        except (RuntimeError, ValueError, AttributeError) as e:
-            logger.error("environment_update_error", error=str(e), exc_info=True)
-            raise
-
-    def _get_agent_database_record(self, agent: Any) -> Dict[str, Any]:
-        """Extract agent data for database logging.
-
-        Safely extracts all necessary agent data for database logging, handling
-        missing components and attributes gracefully with appropriate defaults.
-
-        Parameters
-        ----------
-        agent : Agent
-            The agent object to extract data from
-
-        Returns
-        -------
-        dict
-            Dictionary containing agent data for database logging with keys:
-            - simulation_id: Current simulation ID
-            - agent_id: Agent's unique identifier
-            - birth_time: Current simulation time
-            - agent_type: Agent's class name
-            - position: Agent's current position
-            - initial_resources: Agent's current resource level
-            - starting_health: Agent's maximum health
-            - starvation_counter: Agent's starvation step counter
-            - genome_id: Agent's genome identifier (if applicable)
-            - generation: Agent's generation number (if applicable)
-            - action_weights: Agent's action weight configuration
-        """
-        # Get component data safely - components may not exist
-        resource_component = agent.get_component("resource")
-        combat_component = agent.get_component("combat")
-
-        # Safely access component properties with fallbacks
-        starvation_counter = 0
-        if resource_component:
-            starvation_counter = getattr(resource_component, "starvation_steps", 0)
-
-        return {
-            "simulation_id": self.simulation_id,
-            "agent_id": agent.agent_id,
-            "birth_time": self.time,
-            "agent_type": agent.__class__.__name__,
-            "position": agent.position,
-            "initial_resources": (agent.get_component("resource").level if agent.get_component("resource") else 0.0),
-            "starting_health": (agent.get_component("combat").max_health if agent.get_component("combat") else 0.0),
-            "starvation_counter": starvation_counter,
-            "genome_id": getattr(agent.state_manager, "genome_id", None),
-            "generation": getattr(agent.state_manager, "generation", 0),
-            "action_weights": getattr(agent, "get_action_weights", lambda: {})(),
-        }
-
-    def _calculate_metrics(self) -> Dict[str, Any]:
-        """Calculate various metrics for the current simulation state.
-
-        Computes comprehensive metrics about the current state of the simulation
-        including agent statistics, resource distribution, population dynamics,
-        and interaction patterns. These metrics are used for analysis and
-        database logging.
-
-        Returns
-        -------
-        dict
-            Dictionary containing calculated metrics with keys like:
-            - agent_count: Number of active agents
-            - resource_count: Number of resource nodes
-            - total_resources: Sum of all resource amounts
-            - average_health: Mean agent health
-            - population_density: Agents per unit area
-            - And other simulation-specific metrics
-
-        Notes
-        -----
-        This method delegates to MetricsTracker for actual calculations,
-        passing the current agent objects, resources, time, and configuration.
-        """
-        return self.metrics_tracker.calculate_metrics(self._agent_objects, self.resources, self.time, self.config)
-
-    def get_next_agent_id(self) -> str:
-        """Generate a unique short ID for an agent using environment's seed.
-
-        Returns
-        -------
-        str
-            A unique short ID string
-        """
-        # Delegate to identity service (respects deterministic seed if set)
-        return self.identity.agent_id()
-
-    def state(self) -> EnvironmentState:
-        """Get current environment state (PettingZoo AECEnv requirement).
-
-        Creates an EnvironmentState object containing the current state of all
-        agents, resources, and environment properties for serialization and
-        analysis purposes.
-
-        Returns
-        -------
-        EnvironmentState
-            Immutable snapshot of the current environment state containing:
-            - All agent states and positions
-            - Resource locations and amounts
-            - Environment dimensions and time
-            - Spatial index state
-        """
-        return EnvironmentState.from_environment(self)
-
-    def is_valid_position(self, position: Tuple[float, float]) -> bool:
-        """Check if a position is valid within the environment bounds.
-
-        Validates that the given coordinates are within the rectangular bounds
-        of the environment grid, inclusive of the boundary values. This is used
-        for boundary checking before agent movement and resource placement.
-
-        Parameters
-        ----------
-        position : tuple of float
-            (x, y) coordinates to check, where x is the horizontal position
-            and y is the vertical position
-
-        Returns
-        -------
-        bool
-            True if position is within bounds [0, width] x [0, height] inclusive,
-            False otherwise. Note that boundary values (0, width, height) are
-            considered valid positions.
-        """
-        x, y = position
-        return (0 <= x <= self.width) and (0 <= y <= self.height)
-
-    def record_birth(self) -> None:
-        """Record a birth event in the metrics tracker.
-
-        Increments the birth counter in the metrics tracker to track population
-        dynamics and reproduction statistics. This is called whenever a new
-        agent is created through reproduction or initial spawning.
-        """
-        self.metrics_tracker.record_birth()
-
-    def record_death(self) -> None:
-        """Record a death event in the metrics tracker.
-
-        Increments the death counter in the metrics tracker to track population
-        dynamics and mortality statistics. This is called whenever an agent
-        dies due to starvation, combat, or other causes.
-        """
-        self.metrics_tracker.record_death()
-
-    def record_combat_encounter(self) -> None:
-        """Record a combat encounter event.
-
-        Increments the combat encounter counter to track the frequency of
-        combat interactions between agents. Used for analyzing conflict
-        patterns and agent behavior.
-        """
-        self.metrics_tracker.record_combat_encounter()
-
-    def record_successful_attack(self) -> None:
-        """Record a successful attack event.
-
-        Increments the successful attack counter to track combat effectiveness
-        and agent combat success rates. This helps analyze combat dynamics
-        and evolutionary fitness.
-        """
-        self.metrics_tracker.record_successful_attack()
-
-    def record_resources_shared(self, amount: float) -> None:
-        """Record resources shared between agents.
-
-        Tracks cooperative resource sharing behavior by recording the amount
-        of resources transferred between agents. Updates both the metrics
-        tracker and internal counters for step-level and total tracking.
-
-        Parameters
-        ----------
-        amount : float
-            The amount of resources that were shared between agents. Must be
-            a positive value representing the resource transfer amount.
-
-        Notes
-        -----
-        This method updates three tracking variables:
-        - MetricsTracker for long-term statistics and database logging
-        - self.resources_shared for total resources shared across simulation
-        - self.resources_shared_this_step for per-step tracking and analysis
-        """
-        self.metrics_tracker.record_resources_shared(amount)
-        self.resources_shared += amount
-        self.resources_shared_this_step += amount
-
-    def close(self) -> None:
-        """Clean up environment resources and close database connections.
-
-        Properly closes any open database connections to ensure data integrity
-        and prevent resource leaks. This method should be called when the
-        environment is no longer needed or when shutting down the simulation.
-
-        Notes
-        -----
-        This method safely handles cases where the database connection may
-        not exist or may already be closed, preventing exceptions during
-        cleanup operations.
-        """
-        if hasattr(self, "resource_manager") and self.resource_manager is not None:
-            # Ensure memmap file is flushed; delete based on config (default: keep for reuse)
-            delete_memmap = getattr(self.config, "resources", ResourceConfig()).memmap_delete_on_close
-            try:
-                self.resource_manager.cleanup_memmap(delete_file=delete_memmap)
-            except Exception as e:
-                logger.error(
-                    "memmap_cleanup_failed",
-                    error_type=type(e).__name__,
-                    error_message=str(e),
-                    exc_info=True,
-                )
-        if hasattr(self, "db") and self.db is not None:
-            self.db.close()
-
-    def add_agent(self, agent: Any, flush_immediately: bool = False) -> None:
-        """Add an agent to the environment with efficient database logging.
-
-        Registers a new agent in the environment, adding it to internal tracking
-        structures, the spatial index, and optionally logging its creation to
-        the database. This method handles all necessary setup for a new agent.
-
-        Parameters
-        ----------
-        agent : Agent
-            The agent object to add. Must have attributes like agent_id, position,
-            resource_level, etc. The agent should be properly initialized before
-            being added to the environment.
-        flush_immediately : bool, optional
-            If True, immediately flush the agent buffer to the database to ensure
-            the agent is committed before any actions are processed. This is useful
-            for agents created during simulation (e.g., through reproduction) to
-            prevent foreign key constraint violations. Default is False.
-
-        Notes
-        -----
-        This method:
-        - Extracts agent data for database logging
-        - Adds agent to internal object mapping and PettingZoo agent list
-        - Marks spatial index as dirty for next update
-        - Batch logs agent data to database if available
-        - Creates observation tracking for the agent
-        - Optionally flushes agent buffer immediately if flush_immediately=True
-
-        The agent data logged includes birth time, position, resources, health,
-        genome information (if applicable), and action weights.
-        """
-        # If the agent supports dependency injection, supply services and config
-        try:
-            # Spatial service is required for agent act()/perception; ensure present
-            if hasattr(agent, "spatial_service"):
-                agent.spatial_service = self.spatial_service
-            else:
-                setattr(agent, "spatial_service", self.spatial_service)
-
-            # Optional services: inject only when missing/None
-            if hasattr(agent, "metrics_service") and agent.metrics_service is None:
-                agent.metrics_service = self.metrics_service
-            if hasattr(agent, "logging_service") and agent.logging_service is None:
-                agent.logging_service = EnvironmentLoggingService(self)
-            if hasattr(agent, "validation_service") and agent.validation_service is None:
-                agent.validation_service = EnvironmentValidationService(self)
-            if hasattr(agent, "time_service") and agent.time_service is None:
-                agent.time_service = EnvironmentTimeService(self)
-            if hasattr(agent, "lifecycle_service") and agent.lifecycle_service is None:
-                agent.lifecycle_service = EnvironmentAgentLifecycleService(self)
-            if hasattr(agent, "config") and getattr(agent, "config", None) is None:
-                agent.config = self.config
-
-            # Environment reference for action/observation space access
-            if hasattr(agent, "environment"):
-                agent.environment = self
-            else:
-                setattr(agent, "environment", self)
-
-            # Sync perception component observation config with environment config
-            perception = agent.get_component("perception")
-            if perception and hasattr(perception, "sync_with_environment"):
-                try:
-                    perception.sync_with_environment(self)
-                except (AttributeError, ValueError, TypeError) as e:
-                    logger.error(
-                        "perception_sync_failed",
-                        agent_id=getattr(agent, "agent_id", "unknown"),
-                        error_type=type(e).__name__,
-                        error_message=str(e),
-                    )
-                    raise
-
-            # Validate required dependencies after injection
-            if getattr(agent, "spatial_service", None) is None:
-                raise ValueError("Agent %s missing spatial_service after injection" % getattr(agent, "agent_id", "?"))
-        except (AttributeError, ValueError, TypeError) as e:
-            logger.error(
-                "service_injection_failed",
-                agent_id=getattr(agent, "agent_id", "unknown"),
-                error_type=type(e).__name__,
-                error_message=str(e),
-            )
-            raise
-
-        # Extract agent data for database logging
-        agent_data = [self._get_agent_database_record(agent)]
-
-        # Add to environment
-        self._agent_objects[agent.agent_id] = agent
-        self.agents.append(agent.agent_id)  # Add to PettingZoo agents list
-
-        # Initialize PettingZoo state dictionaries for the new agent
-        self.rewards[agent.agent_id] = 0
-        self._cumulative_rewards[agent.agent_id] = 0
-        self.terminations[agent.agent_id] = False
-        self.truncations[agent.agent_id] = False
-        self.infos[agent.agent_id] = {}
-        # Initialize observation with zeros since agent_observations isn't set up yet
-        self.observations[agent.agent_id] = np.zeros(self._observation_space.shape, dtype=self._observation_space.dtype)
-
-        # Mark positions as dirty when new agent is added
-        self.spatial_index.mark_positions_dirty()
-
-        # Batch log to database using SQLAlchemy
-        if self.db is not None:
-            self.db.logger.log_agents_batch(agent_data)
-
-            # Optionally flush immediately to ensure agent is committed before actions
-            if flush_immediately:
-                self.db.logger.flush_all_buffers()
-
-        # Note: AgentObservation is now handled by PerceptionComponent, not Environment
-
-        # Log agent addition
-        resource_component = agent.get_component("resource")
-        combat_component = agent.get_component("combat")
-        logger.info(
-            "agent_added",
-            agent_id=agent.agent_id,
-            agent_type=agent.__class__.__name__,
-            position=agent.position,
-            initial_resources=(agent.get_component("resource").level if agent.get_component("resource") else 0.0),
-            initial_health=(agent.get_component("combat").max_health if agent.get_component("combat") else 0.0),
-            generation=getattr(agent.state_manager, "generation", 0),
-            genome_id=getattr(agent.state_manager, "genome_id", None),
-            step=self.time,
-            total_agents=len(self.agents),
-        )
-
-        # Check for population milestones
-        current_population = len(self.agents)
-        milestones = [1, 10, 25, 50, 100, 250, 500, 1000, 5000, 10000]
-
-        # Find the closest milestone
-        for milestone in milestones:
-            # Check if we just crossed this milestone (either direction)
-            if milestone not in self._logged_population_milestones:
-                if current_population >= milestone:
-                    # Log this milestone
-                    agent_type_counts = {}
-                    for agent in self._agent_objects.values():
-                        agent_type = agent.__class__.__name__
-                        agent_type_counts[agent_type] = agent_type_counts.get(agent_type, 0) + 1
-
-                    logger.info(
-                        "population_milestone_reached",
-                        milestone=milestone,
-                        current_population=current_population,
-                        step=self.time,
-                        agent_types=agent_type_counts,
-                        direction="growth",
-                    )
-
-                    self._logged_population_milestones.add(milestone)
-                    break
-
-    def cleanup(self) -> None:
-        """Clean up environment resources.
-
-        Properly closes database connections and flushes any pending data
-        to ensure no data loss. This method should be called when the
-        simulation is finished or the environment is being destroyed.
-
-        Notes
-        -----
-        This method:
-        - Flushes all pending database buffers
-        - Closes database connections gracefully
-        - Handles errors during cleanup to prevent crashes
-
-        Cleanup errors are logged but do not raise exceptions to allow
-        for graceful shutdown even if some resources fail to close properly.
-        """
-        try:
-            if hasattr(self, "db") and self.db is not None:
-                # Use logger for buffer flushing
-                if hasattr(self.db, "logger"):
-                    self.db.logger.flush_all_buffers()
-                self.db.close()
-        except (OSError, AttributeError, ValueError) as e:
-            logger.error(
-                "environment_cleanup_error",
-                error_type=type(e).__name__,
-                error_message=str(e),
-            )
-
-    def __del__(self) -> None:
-        """Ensure cleanup on deletion.
-
-        Destructor that calls cleanup() to ensure proper resource cleanup
-        when the Environment object is garbage collected. This provides
-        a safety net in case cleanup() is not called explicitly.
-
-        Notes
-        -----
-        While this provides a backup cleanup mechanism, it's better practice
-        to call cleanup() explicitly rather than relying on the destructor,
-        as the timing of garbage collection is not guaranteed in Python.
-        This destructor ensures database connections are properly closed and
-        any buffered data is flushed to prevent data loss.
-        """
-        self.cleanup()
-
-    def action_space(self, agent: Optional[str] = None) -> spaces.Discrete:
-        """Get the action space for an agent (PettingZoo API).
-
-        Returns the action space defining all possible actions an agent can take.
-        The action space is dynamically configured based on enabled actions and
-        may change during curriculum learning or action pruning scenarios.
-
-        Parameters
-        ----------
-        agent : str, optional
-            Agent ID. If None, returns the general action space that applies
-            to all agents. The action space is the same for all agents in
-            this environment.
-
-        Returns
-        -------
-        gymnasium.spaces.Discrete
-            The action space containing all enabled actions. Each action is
-            represented by an integer index from 0 to n_actions-1, where
-            n_actions is the number of currently enabled actions.
-
-        Notes
-        -----
-        - The mapping from indices → actions follows the current `_action_mapping`
-          order, which can change at runtime via `update_action_space`.
-        - RL agents should be resilient to dynamic action-space size changes or
-          update policies that keep the space fixed during training.
-        """
-        return self._action_space
-
-    def observation_space(self, agent: Optional[str] = None) -> spaces.Box:
-        """Get the observation space for an agent (PettingZoo API).
-
-        Returns the observation space defining the shape and data type of
-        observations provided to agents. The observation space is configured
-        based on the observation configuration and includes multiple channels
-        for different types of environmental information.
-
-        Parameters
-        ----------
-        agent : str, optional
-            Agent ID. If None, returns the general observation space that applies
-            to all agents. All agents receive observations with the same shape
-            and structure.
-
-        Returns
-        -------
-        gymnasium.spaces.Box
-            The observation space defining the shape and bounds of observations.
-            Shape is (NUM_CHANNELS, S, S) where S = 2*R + 1 and R is the
-            observation radius. Values are normalized to [0, 1] range.
-
-        Notes
-        -----
-        - The dtype reflects the configured torch dtype mapped to a numpy dtype
-          for space definition (bfloat16 maps to float32 for numpy compatibility).
-        - Channel layout is defined by the channel registry in `farm.core.channels`.
-        """
-        return self._observation_space
-
-    def observe(self, agent: str) -> np.ndarray:
-        """Returns the observation an agent currently can make.
-
-        Required by PettingZoo API. Generates a multi-channel observation tensor
-        containing the agent's local view of the environment, including nearby
-        resources, agents, and the agent's own state.
-
-        Parameters
-        ----------
-        agent : str
-            Agent identifier for which to generate the observation
-
-        Returns
-        -------
-        np.ndarray
-            Observation tensor for the agent with shape (channels, height, width).
-            If the agent is dead or doesn't exist, returns a zero tensor of
-            the appropriate shape. Values are normalized to [0, 1] range.
-        """
-        return self._get_observation(agent)
-
-    def _setup_observation_space(self, config: Optional[Any]) -> None:
-        """Setup the observation space based on configuration.
-
-        Parameters
-        ----------
-        config : object, optional
-            Configuration object containing observation settings.
-        """
-        if config and hasattr(config, "observation") and config.observation is not None:
-            self.observation_config = config.observation
-        else:
-            self.observation_config = ObservationConfig()
-        S = 2 * self.observation_config.R + 1
-        # Robust numpy dtype mapping from torch dtype or string
-        torch_dtype = (
-            getattr(torch, self.observation_config.dtype)
-            if isinstance(self.observation_config.dtype, str)
-            else self.observation_config.dtype
-        )
-        if torch_dtype in (torch.float32, torch.float):
-            np_dtype = np.float32
-        elif torch_dtype in (torch.float64, torch.double):
-            np_dtype = np.float64
-        elif torch_dtype in (torch.float16, torch.half):
-            np_dtype = np.float16
-        elif torch_dtype == torch.bfloat16:
-            # numpy has no bfloat16; use float32 for the observation space dtype
-            np_dtype = np.float32
-        else:
-            np_dtype = np.float32
-        self._observation_space = spaces.Box(low=0.0, high=1.0, shape=(NUM_CHANNELS, S, S), dtype=np_dtype)
-
-    def _setup_action_space(self) -> None:
-        """Setup the action space with all available actions."""
-        # Use only the enabled actions from the mapping instead of full ActionType enum
-        self._action_space = spaces.Discrete(len(self._action_mapping))
-
-        # Create a list of enabled ActionType values for dynamic remapping
-        # This ensures consistent ordering: action index 0 maps to first enabled action, etc.
-        self._enabled_action_types = list(self._action_mapping.keys())
-
-    def update_action_space(self, new_enabled_actions: Optional[List[str]] = None) -> None:
-        """Update the action space when enabled actions configuration changes.
-
-        This method should be called when the curriculum or configuration
-        changes the set of enabled actions mid-simulation. It updates the
-        action mapping, recreates the enabled action types list, and resizes
-        the action space accordingly.
-
-        Parameters
-        ----------
-        new_enabled_actions : list of str, optional
-            New list of action names to enable. If None, restores full action space.
-            Each action name should correspond to an action in the registry
-            (e.g., ["move", "gather", "attack"]).
-
-        Notes
-        -----
-        This method:
-        - Updates self.config.enabled_actions if new_enabled_actions provided
-        - Reinitializes the action mapping with the new configuration
-        - Recreates the enabled action types list for dynamic remapping
-        - Resizes the action space to match the new number of enabled actions
-        - Logs the updated action space size and available actions
-
-        Warning: This changes the action space size, which may affect RL agents
-        that are not designed to handle dynamic action spaces.
-        """
-        # Update config if new enabled actions provided
-        if new_enabled_actions is not None:
-            if self.config is None:
-                # Create a basic config object if none exists
-                self.config = SimulationConfig()
-            # Use setattr for dynamic attribute assignment (same pattern as original code)
-            setattr(self.config, "enabled_actions", new_enabled_actions)
-        else:
-            # If None is passed, remove the enabled_actions attribute to restore full space
-            if self.config and hasattr(self.config, "enabled_actions"):
-                delattr(self.config, "enabled_actions")
-
-        # Reinitialize action mapping with new configuration
-        self._initialize_action_mapping()
-
-        # Update action space and enabled action types list
-        self._setup_action_space()
-
-        # Log the update
-        available_actions = list(self._action_mapping.values())
-        logger.info(
-            "action_space_updated",
-            action_count=len(available_actions),
-            available_actions=available_actions,
-        )
-
-    def get_initial_agent_count(self) -> int:
-        """Calculate the number of initial agents (born at time 0) dynamically.
-
-        Counts how many agents were present at the start of the simulation
-        by checking their birth_time attribute. This is useful for analysis
-        and metrics that need to distinguish between initial population and
-        agents born during the simulation.
-
-        Returns
-        -------
-        int
-            Number of agents with birth_time == 0, representing the initial
-            population that was present when the simulation started.
-
-        Notes
-        -----
-        This count is calculated dynamically by iterating through all current
-        agents, so it only includes agents that are still alive. Dead agents
-        are not counted even if they were part of the initial population.
-        """
-        return len([agent for agent in self._agent_objects.values() if getattr(agent, "birth_time", 0) == 0])
-
-    # _create_initial_agents removed: agents should be created outside the environment
-
-    def _get_observation(self, agent_id: str) -> np.ndarray:
-        """Generate an observation for a specific agent.
-
-        Creates a multi-channel observation tensor containing information about
-        the local environment around the agent, including resources, nearby agents,
-        and the agent's own state. The observation follows the configured format
-        and dimensions for reinforcement learning.
-
-        Parameters
-        ----------
-        agent_id : str
-            The ID of the agent to generate an observation for.
-
-        Returns
-        -------
-        np.ndarray
-            The observation tensor for the agent with shape (channels, height, width).
-            Returns zero tensor if agent is None or not alive.
-
-        Notes
-        -----
-        TODO: #! Deprecate. The observation will come from the spatial index.
-
-        The observation includes:
-        - Resource distribution in the agent's field of view
-        - Positions and health of nearby allies and enemies
-        - Agent's own health and position
-        - Empty layers for obstacles and terrain cost (future features)
-
-        The observation is generated using the AgentObservation class and
-        follows the perception system defined in the observation configuration.
-        """
-        agent = self._agent_objects.get(agent_id)
-        if agent is None or not agent.alive:
-            return np.zeros(self._observation_space.shape, dtype=self._observation_space.dtype)
-
-        # Assume width and height are integers for grid
-        height, width = int(self.height), int(self.width)
-
-        # Get discretization method from config
-        # Resolve discretization/interpolation from nested environment config when available
-        if self.config and getattr(self.config, "environment", None) is not None:
-            discretization_method = getattr(self.config.environment, "position_discretization_method", "floor")
-            use_bilinear = getattr(self.config.environment, "use_bilinear_interpolation", True)
-        else:
-            discretization_method = (
-                getattr(self.config, "position_discretization_method", "floor") if self.config else "floor"
-            )
-            use_bilinear = getattr(self.config, "use_bilinear_interpolation", True) if self.config else True
-
-        # Agent position as (y, x) using configured discretization method
-        grid_size = (width, height)
-        ax, ay = discretize_position_continuous(agent.position, grid_size, discretization_method)
-
-        # Ensure spatial index is up to date before observation generation
-        self.spatial_index.update()
-
-        # Build local resource layer directly (avoid full-world grids)
-        R = self.observation_config.R
-        S = 2 * R + 1
-        resource_local = torch.zeros(
-            (S, S),
-            dtype=self.observation_config.torch_dtype,
-            device=self.observation_config.device,
-        )
-        # Max amount resolution prefers nested resources config when available
-        if self.max_resource is not None:
-            max_amount = self.max_resource
-        else:
-            from farm.utils.config_utils import get_nested_then_flat
-
-            max_amount = get_nested_then_flat(
-                config=self.config,
-                nested_parent_attr="resources",
-                nested_attr_name="max_resource_amount",
-                flat_attr_name="max_resource_amount",
-                default_value=10,
-                expected_types=(int, float),
-            )
-
-        # Query nearby resources within a radius covering the local window
-        # Use slightly larger than R to capture bilinear spread near the boundary
-        # If ResourceManager has a memmap grid, slice directly for the window; else use spatial queries
-        nearby_resources = []
-        used_memmap = False
-        try:
-            if (
-                hasattr(self, "resource_manager")
-                and getattr(self.resource_manager, "has_memmap", False)
-                and self.resource_manager.has_memmap
-            ):
-                used_memmap = True
-                # Compute world-space window bounds (y,x) centered at (ay, ax)
-                y0 = ay - R
-                y1 = ay + R + 1
-                x0 = ax - R
-                x1 = ax + R + 1
-                window_np = self.resource_manager.get_resource_window(y0, y1, x0, x1, normalize=True)
-                # Convert to torch tensor of correct dtype/device with minimal copies
-                if (
-                    self.observation_config.device == "cpu"
-                    and self.observation_config.torch_dtype == torch.float32
-                    and window_np.dtype == np.float32
-                ):
-                    resource_local = torch.from_numpy(window_np)
-                else:
-                    resource_local = torch.tensor(
-                        window_np,
-                        dtype=self.observation_config.torch_dtype,
-                        device=self.observation_config.device,
-                        copy=False,
-                    )
-            else:
-                _tq0 = _time.perf_counter()
-                nearby = self.spatial_index.get_nearby(agent.position, R + 1, ["resources"])
-                nearby_resources = nearby.get("resources", [])
-                _tq1 = _time.perf_counter()
-                self._perception_profile["spatial_query_time_s"] += max(0.0, _tq1 - _tq0)
-        except AttributeError as e:
-            logger.warning(
-                "spatial_resource_init_issue",
-                error_type=type(e).__name__,
-                error_message=str(e),
-            )
-            nearby_resources = []
-        except (ValueError, TypeError) as e:
-            logger.warning(
-                "invalid_observation_parameters",
-                error_type=type(e).__name__,
-                error_message=str(e),
-            )
-            nearby_resources = []
-        except Exception as e:
-            logger.error(
-                "resource_layer_build_error",
-                error_type=type(e).__name__,
-                error_message=str(e),
-                exc_info=True,
-            )
-            nearby_resources = []
-
-        if not used_memmap and use_bilinear:
-            _tb0 = _time.perf_counter()
-            for res in nearby_resources:
-                # Convert world to local continuous coords where (R, R) is agent center
-                lx = float(res.position[0]) - (ax - R)
-                ly = float(res.position[1]) - (ay - R)
-                bilinear_distribute_value(
-                    (lx, ly),
-                    float(res.amount) / float(max_amount),
-                    resource_local,
-                    (S, S),
-                )
-                # 4 target points per bilinear distribution
-                self._perception_profile["bilinear_points"] += 4
-            _tb1 = _time.perf_counter()
-            self._perception_profile["bilinear_time_s"] += max(0.0, _tb1 - _tb0)
-        elif not used_memmap:
-            _tn0 = _time.perf_counter()
-            for res in nearby_resources:
-                rx, ry = discretize_position_continuous(res.position, (width, height), discretization_method)
-                lx = rx - (ax - R)
-                ly = ry - (ay - R)
-                if 0 <= lx < S and 0 <= ly < S:
-                    resource_local[int(ly), int(lx)] += float(res.amount) / float(max_amount)
-                    self._perception_profile["nearest_points"] += 1
-            _tn1 = _time.perf_counter()
-            self._perception_profile["nearest_time_s"] += max(0.0, _tn1 - _tn0)
-
-        # Empty local layers
-        obstacles_local = torch.zeros_like(resource_local)
-        terrain_cost_local = torch.zeros_like(resource_local)
-
-        world_layers = {
-            "RESOURCES": resource_local,
-            "OBSTACLES": obstacles_local,
-            "TERRAIN_COST": terrain_cost_local,
-        }
-
-        # Get health ratio using combat component when present
-        combat_component = agent.get_component("combat")
-        current_health = combat_component.health if combat_component else 0.0
-        max_health = combat_component.max_health if combat_component else 0.0
-
-        if max_health > 0:
-            self_hp01 = current_health / max_health
-        else:
-            self_hp01 = 1.0  # Default to full health if no combat component
-
-        # Use PerceptionComponent observation instead of separate Environment observation
-        perception = agent.get_component("perception")
-        if perception and perception.get_observation() is not None:
-            # Update the perception component's observation with current world state
-            perception.update_observation(
-                world_layers=world_layers,
-                allies=None,  # Let observation system use spatial index for efficiency
-                enemies=None,  # Let observation system use spatial index for efficiency
-                goal_world_pos=None,  # TODO: Set if needed
-                recent_damage_world=[],  # TODO: Implement if needed
-                ally_signals_world=[],  # TODO: Implement if needed
-                trails_world_points=[],  # TODO: Implement if needed
-                spatial_index=self.spatial_index,
-                agent_object=agent,
-                agent_orientation=getattr(agent, "orientation", 0.0),
-            )
-
-            obs = perception.get_observation()
-            tensor = obs.tensor().cpu().numpy()
-            return tensor
-        else:
-            # Fallback: create temporary observation if perception component not available
-            obs = AgentObservation(self.observation_config)
-            obs.perceive_world(
-                world_layers=world_layers,
-                agent_world_pos=(ay, ax),
-                self_hp01=self_hp01,
-                allies=None,  # Let observation system use spatial index for efficiency
-                enemies=None,  # Let observation system use spatial index for efficiency
-                goal_world_pos=None,  # TODO: Set if needed
-                recent_damage_world=[],  # TODO: Implement if needed
-                ally_signals_world=[],  # TODO: Implement if needed
-                trails_world_points=[],  # TODO: Implement if needed
-                spatial_index=self.spatial_index,
-                agent_object=agent,
-                agent_orientation=getattr(agent, "orientation", 0.0),
-            )
-
-            tensor = obs.tensor().cpu().numpy()
-            return tensor
-
-    def _process_action(self, agent_id: str, action: Optional[int]) -> None:
-        """Process an action for a specific agent.
-
-        Executes the specified action for the given agent by calling the
-        appropriate action function. Actions are dynamically remapped from
-        the enabled action space to their corresponding ActionType values.
-
-        Parameters
-        ----------
-        agent_id : str
-            The ID of the agent performing the action.
-        action : int
-            The action index within the enabled action space (0 to len(enabled_actions)-1).
-            This gets remapped to the corresponding ActionType for execution.
-
-        Notes
-        -----
-        This method:
-        - Validates that the agent exists and is alive
-        - Dynamically remaps action indices to enabled ActionType values
-        - Maps actions to their implementation functions
-        - Executes the action with the agent as parameter
-        - Logs warnings for invalid actions
-        - Returns silently if agent is dead or doesn't exist
-
-        Action implementations are imported from the farm.actions module and
-        handle the specific logic for each action type including validation,
-        effects, and side effects like resource transfer or combat.
-
-        PettingZoo Compliance
-        ---------------------
-        Database logging of actions (when enabled) does not alter the AEC step
-        semantics. Reward is calculated later in `step`, after action execution.
-        """
-        agent = self._agent_objects.get(agent_id)
-        if agent is None or not agent.alive or action is None:
-            return
-
-        # Validate action is within enabled action space bounds
-        if action < 0 or action >= len(self._enabled_action_types):
-            logger.debug(
-                "action_out_of_bounds",
-                action=action,
-                action_space_size=len(self._enabled_action_types),
-            )
-            return
-
-        # Dynamically remap action index to corresponding ActionType
-        action_type = self._enabled_action_types[action]
-
-        # Get action name from dynamic mapping
-        action_name = self._action_mapping.get(action_type)
-        if action_name:
-            action_obj = action_registry.get(action_name)
-            if action_obj:
-                # Capture resource level before action
-                resources_before = (agent.get_component("resource").level if (agent and agent.get_component("resource")) else None)
-
-                # Execute the action
-                action_result = action_obj.execute(agent)
-
-                # Log action to database if available
-                if self.db and agent:
-                    try:
-                        self.db.logger.log_agent_action(
-                            step_number=self.time,
-                            agent_id=agent_id,
-                            action_type=action_name,
-                            resources_before=resources_before,
-                            resources_after=(agent.get_component("resource").level if agent.get_component("resource") else 0.0),
-                            reward=0,  # Reward will be calculated later
-                            details=(action_result.get("details", {}) if isinstance(action_result, dict) else {}),
-                        )
-                    except Exception as e:
-                        logger.warning(
-                            "failed_to_log_agent_action",
-                            action_name=action_name,
-                            error=str(e),
-                            exc_info=True,
-                        )
-                        logger.warning(f"Failed to log agent action {action_name}: {e}")
-            else:
-                logger.warning("action_not_found_in_action_registry", action_name=action_name)
-        else:
-            logger.debug(
-                "Action %s (mapped to %s) not available in current simulation configuration",
-                action,
-                action_type,
-            )
-
-    def _calculate_reward(self, agent_id: str, pre_action_state: Optional[Dict[str, Any]] = None) -> float:
-        """Calculate the reward for a specific agent.
-
-        Computes a reward signal for reinforcement learning based on the agent's
-        state changes and current status. Uses delta-based rewards when pre-action
-        state is available (better for RL), otherwise falls back to state-based rewards.
-
-        Parameters
-        ----------
-        agent_id : str
-            The ID of the agent to calculate reward for.
-        pre_action_state : dict, optional
-            Agent's state before the action was processed. If provided, uses
-            delta-based rewards; otherwise uses state-based rewards.
-
-        Returns
-        -------
-        float
-            The calculated reward value. Returns -10.0 if agent is dead or missing.
-            Uses delta rewards when pre_action_state is available, otherwise state-based.
-
-        Notes
-        -----
-        Delta-based rewards (when pre_action_state provided):
-        - Resource delta: direct resource change from action
-        - Health delta: health change (scaled by 0.5)
-        - Survival bonus: +0.1 for staying alive, -10 penalty for death
-        - Better for reinforcement learning as it directly measures action impact
-
-        State-based rewards (fallback when no pre_action_state):
-        - Resource reward: 0.1 * resource_level
-        - Survival reward: 0.1 for being alive
-        - Health reward: current_health / starting_health ratio
-        - Used for initial state or when delta calculation unavailable
-        """
-        agent = self._agent_objects.get(agent_id)
-        if agent is None:
-            return -10.0
-
-        # Use delta-based rewards if pre-action state is available
-        if pre_action_state is not None:
-            r_comp = agent.get_component("resource")
-            c_comp = agent.get_component("combat")
-            resource_delta = (r_comp.level if r_comp else 0.0) - pre_action_state["resource_level"]
-            health_delta = (c_comp.health if c_comp else 0.0) - pre_action_state["health"]
-            was_alive = pre_action_state["alive"]
-
-            # Base delta rewards
-            reward = resource_delta + health_delta * 0.5
-
-            # Survival handling
-            if agent.alive:
-                reward += 0.1  # Survival bonus for staying alive
-            else:
-                reward -= 10.0  # Death penalty
-                return reward  # Early return for dead agents
-
-            # TODO: Add action-specific bonuses here when action tracking is implemented
-            # For example:
-            # - Combat success bonus if agent.last_action_success == ActionType.ATTACK
-            # - Cooperation bonus if agent.last_action_success == ActionType.SHARE
-
-            return reward
-
-        # Fallback to state-based rewards when no pre-action state
-        if not agent.alive:
-            return -10.0
-
-        r_comp = agent.get_component("resource")
-        resource_reward = (r_comp.level if r_comp else 0.0) * 0.1
-        survival_reward = 0.1
-        c_comp = agent.get_component("combat")
-        health_reward = (
-            (c_comp.health / max(1.0, float(c_comp.max_health))) if c_comp and c_comp.max_health > 0 else 0.0
-        )
-
-        reward = resource_reward + survival_reward + health_reward
-
-        # TODO: Add state-based action bonuses here when action tracking is implemented
-        # This would require tracking last action and success status on the agent
-
-        return reward
-
-    def _next_agent(self) -> None:
-        """Select the next agent to act in the environment.
-
-        Implements the Agent-Environment-Cycle (AEC) pattern by selecting the
-        next agent in round-robin order. Skips agents that are terminated or
-        truncated, ensuring only active agents are selected for actions.
-
-        Notes
-        -----
-        This method:
-        - Finds the current agent's position in the agent list
-        - Cycles through agents in order starting from the next position
-        - Skips agents marked as terminated or truncated
-        - Sets agent_selection to None if no active agents remain
-        - Detects when a complete cycle of all agents has occurred
-
-        The round-robin scheduling ensures fair time allocation among all
-        active agents. Dead or removed agents are automatically skipped.
-        """
-        if not self.agents:
-            self.agent_selection = None
-            return
-
-        # Store previous agent for cycle detection
-        previous_agent = self.agent_selection
-
-        try:
-            current_idx = self.agents.index(self.agent_selection)
-        except ValueError:
-            current_idx = -1
-
-        for i in range(1, len(self.agents) + 1):
-            next_idx = (current_idx + i) % len(self.agents)
-            next_agent = self.agents[next_idx]
-            if not (self.terminations.get(next_agent, False) or self.truncations.get(next_agent, False)):
-                self.agent_selection = next_agent
-
-                # Detect if we've completed a full cycle
-                # This happens when we wrap around to the first agent
-                if previous_agent is not None and next_idx < current_idx:
-                    self._cycle_complete = True
-                else:
-                    self._cycle_complete = False
-
-                return
-        self.agent_selection = None
-
-    def _update_agent_state(
-        self,
-        agent_id: str,
-        agent: Optional[Any],
-        observation: np.ndarray,
-        reward: float,
-        terminated: bool,
-        truncated: bool,
-    ) -> Tuple[np.ndarray, float, bool, bool]:
-        """Update the agent's state in the PettingZoo environment.
-
-        Handles updating all internal state dictionaries required for the AECEnv API,
-        including observations, terminations, truncations, infos, and cumulative rewards.
-        Also advances to the next agent in the cycle.
-
-        Parameters
-        ----------
-        agent_id : str
-            The ID of the agent to update
-        agent : Optional[Any]
-            The agent object (can be None for dead agents)
-        observation : np.ndarray
-            The observation for the current agent
-        reward : float
-            The reward received by the agent
-        terminated : bool
-            Whether the episode has terminated
-        truncated : bool
-            Whether the episode was truncated
-
-        Returns
-        -------
-        Tuple[np.ndarray, float, bool, bool]
-            Updated observation, reward, terminated, and truncated values
-
-        PettingZoo Compliance
-        ---------------------
-        - `self.rewards[agent_id]` stores cumulative rewards as required by AECEnv.
-        - `self._cumulative_rewards[agent_id]` is the internal running sum used
-          to keep PettingZoo-compatible behavior across steps.
-        """
-        # Handle case where agent_id is None (no active agents)
-        if agent_id is None:
-            return observation, reward, terminated, truncated
-
-        # Update internal PettingZoo state dictionaries (required for AECEnv API)
-        self.observations[agent_id] = observation
-        self.terminations[agent_id] = terminated
-        self.truncations[agent_id] = truncated
-        self.infos[agent_id] = {}
-
-        # Handle cumulative rewards - PettingZoo expects cumulative rewards in rewards dict
-        self._cumulative_rewards[agent_id] += reward
-        # Update rewards dict with cumulative reward for PettingZoo compatibility
-        self.rewards[agent_id] = self._cumulative_rewards[agent_id]
-
-        # Advance to next agent in the cycle (required for AECEnv API)
-        self._next_agent()
-
-        return observation, reward, terminated, truncated
-
-    def reset(
-        self, seed: Optional[int] = None, options: Optional[Dict[str, Any]] = None
-    ) -> Tuple[np.ndarray, Dict[str, Any]]:
-        # TODO: Reduce code duplication.
-        """Reset the environment to its initial state.
-
-        Parameters
-        ----------
-        seed : int, optional
-            Random seed to set for deterministic behavior. If None, uses existing seed.
-        options : dict, optional
-            Additional options for reset (currently unused).
-
-        Returns
-        -------
-        tuple
-            A 2-tuple containing:
-            - observation (np.ndarray): The initial observation for the first agent
-            - info (dict): Additional information about the reset
-
-        Notes
-        -----
-        - Rebuilds PettingZoo bookkeeping dictionaries and sets `agent_selection`
-          to the first alive agent ID (if any).
-        - If `options['agents']` is provided, the current population is replaced
-          with those agents prior to rebuilding the PettingZoo state.
-        """
-        if seed is not None:
-            self.seed_value = seed
-            random.seed(seed)
-            np.random.seed(seed)
-            try:
-                torch.manual_seed(seed)
-            except RuntimeError:
-                pass
-
-        self.time = 0
-        # Reset metrics tracker
-        self.metrics_tracker.reset()
-
-        self.resources = []
-        self.initialize_resources(self.resource_distribution)
-
-        # Optionally replace agents if provided via options
-        if options and isinstance(options, dict) and options.get("agents") is not None:
-            # Clear existing agents and re-add provided ones
-            self._agent_objects = {}
-            self.agents = []
-            for agent in options.get("agents", []):
-                self.add_agent(agent)
-        else:
-            # Preserve existing agents - observations are now handled by PerceptionComponent
-            pass
-
-        self.spatial_index.set_references(list(self._agent_objects.values()), self.resources)
-        self.spatial_index.update()
-
-        # Reset cycle tracking for proper timestep semantics
-        self._agents_acted_this_cycle = 0
-        self._cycle_complete = False
-
-        # Rebuild PettingZoo agent lists from current alive agents
-        self.agents = [a.agent_id for a in self._agent_objects.values() if a.alive]
-        self.agent_selection = self.agents[0] if self.agents else None
-        self.rewards = {a: 0 for a in self.agents}
-        self._cumulative_rewards = {a: 0 for a in self.agents}
-        self.terminations = {a: False for a in self.agents}
-        self.truncations = {a: False for a in self.agents}
-        self.infos = {a: {} for a in self.agents}
-        self.observations = {a: self._get_observation(a) for a in self.agents}
-
-        if self.agent_selection is None:
-            dummy_obs = np.zeros(self._observation_space.shape, dtype=self._observation_space.dtype)
-            return dummy_obs, {}
-
-        return self.observations[self.agent_selection], self.infos[self.agent_selection]
-
-    def step(self, action: Optional[int] = None) -> Tuple[np.ndarray, float, bool, bool, Dict[str, Any]]:
-        """Execute one step in the environment for the currently selected agent.
-
-        Parameters
-        ----------
-        action : int, optional
-            The action to take. Must be one of the valid actions defined in Action enum.
-            If None, no action is taken. #! Change to ActionIntent
-
-        Returns
-        -------
-        tuple
-            A 5-tuple containing:
-            - observation (np.ndarray): The observation for the current agent
-            - reward (float): The reward received by the agent
-            - terminated (bool): Whether the episode has terminated
-            - truncated (bool): Whether the episode was truncated (e.g., max steps reached)
-            - info (dict): Additional information about the step
-
-        AEC Semantics
-        -------------
-        - The environment's global update (regeneration, metrics, time advance) occurs
-          once per full cycle, when `_cycle_complete` is detected.
-        - `terminated` may be triggered when all agents are gone or resources reach zero
-          (after a cycle completes); `truncated` is based on `max_steps`.
-        """
-        agent_id = self.agent_selection
-        agent = self._agent_objects.get(agent_id)
-
-        # Capture pre-action state for delta calculations
-        #! This will likely depend on the reward system
-        pre_action_state = None
-        if agent:
-            r_comp = agent.get_component("resource")
-            c_comp = agent.get_component("combat")
-            pre_action_state = {
-                "resource_level": (r_comp.level if r_comp else 0.0),
-                "health": (c_comp.health if c_comp else 0.0),
-                "alive": agent.alive,
-            }
-
-        # Process the action
-        if action is None and agent and agent.alive:
-            # If no action provided, let the agent choose its own action through behavior
-            agent.act()
-        else:
-            # Process the provided action
-            self._process_action(agent_id, action)
-
-        # Call component lifecycle methods (on_step_end for resource consumption, etc.)
-        if agent and agent.alive:
-            for component in agent._components.values():
-                component.on_step_end()
-
-        # Initialize terminated to False (will be updated when cycle completes)
-        terminated = False
-
-        # Check for immediate termination conditions (no alive agents)
-        if len(self.agents) == 0:
-            terminated = True
-
-        # Only update environment state when all agents have acted (cycle complete)
-        # This ensures proper timestep semantics in AECEnv
-        if self._cycle_complete and not terminated:
-            self.update()
-
-            # Check termination conditions only after all agents have acted
-            # This prevents premature termination if resources hit zero mid-cycle
-            terminated = terminated or self.cached_total_resources == 0
-
-            self._cycle_complete = False  # Reset for next cycle
-
-        # Check truncation after potential environment update
-        truncated = self.time >= self.max_steps
-
-        # Calculate reward using consolidated method
-        reward = self._calculate_reward(agent_id, pre_action_state)
-
-        # Get observation for current agent
-        observation = (
-            self._get_observation(agent_id)
-            if agent
-            else np.zeros(self._observation_space.shape, dtype=self._observation_space.dtype)
-        )
-
-        # Update agent state and advance to next agent
-        observation, reward, terminated, truncated = self._update_agent_state(
-            agent_id, agent, observation, reward, terminated, truncated
-        )
-
-        return observation, reward, terminated, truncated, {}
-
-    def get_perception_profile(self, reset: bool = False) -> Dict[str, float]:
-        """Return aggregated perception profiling stats.
-
-        Args:
-            reset: If True, reset accumulators after returning.
-        """
-        prof = dict(self._perception_profile)
-        if reset:
-            for k in self._perception_profile.keys():
-                self._perception_profile[k] = 0 if "points" in k else 0.0
-        return prof
-
-    def render(self, mode: str = "human") -> None:
-        """Render the current state of the environment.
-
-        Provides a simple text-based rendering of the current simulation state
-        for monitoring and debugging purposes. Currently only supports human-
-        readable console output with basic statistics.
-
-        Parameters
-        ----------
-        mode : str, default="human"
-            The rendering mode. Currently only supports "human" for console output.
-            Future implementations may support graphical rendering modes.
-
-        Notes
-        -----
-        Current implementation prints:
-        - Current simulation time step
-        - Number of active agents
-        - Total cached resources in the environment
-
-        TODO: Implement proper graphical visualization for better analysis
-        and debugging capabilities.
-        """
-        if mode == "human":
-            print(f"Time: {self.time}")
-            print(f"Active agents: {len(self.agents)}")
-            print(f"Total resources: {self.cached_total_resources}")
-        # TODO: Implement proper visualization if needed
-=======
-"""Environment for AgentFarm multi-agent simulations.
-
-Overview
---------
-The Environment orchestrates a 2D multi-agent world using the PettingZoo AEC
-pattern. It manages agents, resources, spatial indexing, metrics, and optional
-SQLite-based logging. The design favors composability (services) and clear
-integration points for RL.
-
-Key Responsibilities
---------------------
-- Agent lifecycle: add/remove agents, selection order, and step cycle
-- Resource lifecycle: initialization, regeneration, consumption (via ResourceManager)
-- Spatial queries: KD-tree accelerated nearby/nearest via `SpatialIndex`
-- Observation/Action spaces: multi-channel observations and dynamic action mapping
-- Reward calculation: per-step, delta-aware rewards with survival handling
-- Metrics: step and cumulative metrics via `MetricsTracker` (optional DB logging)
-
-Core Integrations
------------------
-- Channels/Observations: multi-channel perception buffers with decay and visibility
-- Services: adapters for validation, time, lifecycle, metrics, and logging
-- Database: structured step, agent, resource, and interaction logging when enabled
-
-Determinism
------------
-A seed (explicit or from `SimulationConfig`) controls deterministic aspects
-(e.g., identities, resources, and torch RNG when available).
-
-Notes
------
-- Action mapping is dynamic and may be updated at runtime (curriculum/pruning)
-- Spatial index rebuilds are optimized with dirty flags and hashing
-- In-memory DB mode is supported for tests or ephemeral runs
-"""
-
-import math
-import random
-import time as _time
-from typing import Any, Callable, Dict, List, Optional, Tuple, Union
-
-import numpy as np
-import torch
-from gymnasium import spaces
-from pettingzoo import AECEnv
-
-from farm.config import ResourceConfig, SimulationConfig
-
-# Use action registry for cleaner action management
-from farm.core.action import ActionType, action_registry
-from farm.core.channels import NUM_CHANNELS
-from farm.core.geometry import discretize_position_continuous
-from farm.core.interfaces import DatabaseFactoryProtocol, DatabaseProtocol
-from farm.core.metrics_tracker import MetricsTracker
-from farm.core.observations import AgentObservation, ObservationConfig
-from farm.core.resource_manager import ResourceManager
-from farm.core.services.implementations import (
-    EnvironmentAgentLifecycleService,
-    EnvironmentLoggingService,
-    EnvironmentMetricsService,
-    EnvironmentTimeService,
-    EnvironmentValidationService,
-    SpatialIndexAdapter,
-)
-from farm.core.spatial import SpatialIndex
-from farm.core.state import EnvironmentState
-from farm.utils.identity import Identity, IdentityConfig
-from farm.utils.logging import get_logger
-
-logger = get_logger(__name__)
-
-
-def bilinear_distribute_value(
-    position: Tuple[float, float],
-    value: float,
-    grid: torch.Tensor,
-    grid_size: Tuple[int, int],
-) -> None:
-    """
-    Distribute a value across grid cells using bilinear interpolation.
-
-    This preserves continuous position information by distributing values
-    across the four nearest grid cells based on the fractional position components.
-
-    Args:
-        position: (x, y) continuous coordinates
-        value: Value to distribute
-        grid: Target grid tensor of shape (H, W)
-        grid_size: (width, height) of the grid
-    """
-    x, y = position
-    width, height = grid_size
-
-    # Get the four nearest grid cells
-    x_floor = int(math.floor(x))
-    y_floor = int(math.floor(y))
-    x_ceil = min(x_floor + 1, width - 1)
-    y_ceil = min(y_floor + 1, height - 1)
-
-    # Calculate interpolation weights
-    x_frac = x - x_floor
-    y_frac = y - y_floor
-
-    # Ensure we don't go out of bounds
-    x_floor = max(0, min(x_floor, width - 1))
-    y_floor = max(0, min(y_floor, height - 1))
-    x_ceil = max(0, min(x_ceil, width - 1))
-    y_ceil = max(0, min(y_ceil, height - 1))
-
-    # Bilinear interpolation weights
-    w00 = (1 - x_frac) * (1 - y_frac)  # bottom-left
-    w01 = (1 - x_frac) * y_frac  # top-left
-    w10 = x_frac * (1 - y_frac)  # bottom-right
-    w11 = x_frac * y_frac  # top-right
-
-    # Distribute the value
-    grid[y_floor, x_floor] += value * w00
-    grid[y_ceil, x_floor] += value * w01
-    grid[y_floor, x_ceil] += value * w10
-    grid[y_ceil, x_ceil] += value * w11
-
-
-class Environment(AECEnv):
-    """Multi-agent simulation environment for AgentFarm.
-
-    The Environment class manages a 2D world containing agents and resources,
-    supporting multi-agent reinforcement learning through the PettingZoo API.
-    It handles agent lifecycle, resource management, spatial relationships,
-    combat interactions, and evolutionary dynamics.
-
-    The environment provides:
-    - Spatial indexing for efficient proximity queries
-    - Resource spawning and regeneration
-    - Agent birth, death, and reproduction
-    - Combat and cooperation mechanics
-    - Observation generation for RL training
-    - Comprehensive metrics tracking
-    - Database logging for analysis
-
-    Attributes:
-        width (int): Environment width in grid units
-        height (int): Environment height in grid units
-        agents (list): List of active agent IDs (PettingZoo requirement)
-        resources (list): List of resource nodes in the environment
-        time (int): Current simulation time step
-        simulation_id (str): Unique identifier for this simulation run
-        spatial_index (SpatialIndex): Efficient spatial query system
-        resource_manager (ResourceManager): Handles resource lifecycle
-        metrics_tracker (MetricsTracker): Tracks simulation statistics
-        db (DatabaseProtocol): Optional database implementing DatabaseProtocol
-
-    Inherits from:
-        AECEnv: PettingZoo's Agent-Environment-Cycle environment base class
-    """
-
-    def __init__(
-        self,
-        width: int,
-        height: int,
-        resource_distribution: Union[Dict[str, Any], Callable],
-        db_path: str = "simulation.db",
-        max_resource: Optional[float] = None,
-        config: Optional[Any] = None,
-        simulation_id: Optional[str] = None,
-        seed: Optional[int] = None,
-        initial_agents: Optional[List[Any]] = None,
-        db_factory: Optional[DatabaseFactoryProtocol] = None,
-    ) -> None:
-        """Initialize the AgentFarm environment.
-
-        Creates a new simulation environment with specified dimensions and
-        configuration. Sets up spatial indexing, resource management, metrics
-        tracking, and database logging.
-
-        Parameters
-        ----------
-        width : int
-            Width of the environment in grid units
-        height : int
-            Height of the environment in grid units
-        resource_distribution : dict or callable
-            Configuration for initial resource placement. Can be a dictionary
-            specifying resource parameters or a callable that generates resources.
-        db_path : str, optional
-            Path to SQLite database file for logging simulation data.
-            Defaults to "simulation.db".
-        max_resource : float, optional
-            Maximum resource amount for normalization. If None, uses config
-            value or defaults to reasonable value.
-        config : object, optional
-            Configuration object containing simulation parameters like
-            max_steps, agent counts, observation settings, etc.
-        simulation_id : str, optional
-            Unique identifier for this simulation. If None, generates a new
-            short UUID.
-        seed : int, optional
-            Random seed for deterministic simulation. If None, uses config
-            seed or remains non-deterministic.
-        initial_agents : list, optional
-            Pre-instantiated agents to add to the environment at initialization.
-            If provided, these agents will be added after environment setup.
-        db_factory : DatabaseFactoryProtocol, optional
-            Factory for creating database instances. If None, uses default
-            database setup.
-
-        Raises
-        ------
-        ValueError
-            If width or height are non-positive
-        Exception
-            If database setup fails or resource initialization fails
-        """
-        super().__init__()
-        # Set seed if provided
-        self.seed_value = (
-            seed
-            if seed is not None
-            else config.seed if config and config.seed else None
-        )
-        if self.seed_value is not None:
-            random.seed(self.seed_value)
-            np.random.seed(self.seed_value)
-            try:
-                torch.manual_seed(self.seed_value)
-            except RuntimeError as e:
-                logger.warning(
-                    "Failed to seed torch with value %s: %s", self.seed_value, e
-                )
-
-        # Initialize basic attributes
-        self.width = width
-        self.height = height
-        self.agents = []
-        self._agent_objects = {}  # Internal mapping: agent_id -> agent object
-        self.resources = []
-        self.time = 0
-
-        # Initialize identity service (deterministic if seed provided)
-        self.identity = Identity(IdentityConfig(deterministic_seed=self.seed_value))
-
-        # Store simulation ID
-        self.simulation_id = simulation_id or self.identity.simulation_id()
-
-        # Setup database and get initialized database instance
-        if db_factory is not None:
-            self.db = db_factory.setup_db(
-                db_path, self.simulation_id, config.to_dict() if config else None
-            )
-        else:
-            # Import setup_db only when needed to avoid circular imports
-            from farm.database.utilities import setup_db
-
-            self.db = setup_db(
-                db_path, self.simulation_id, config.to_dict() if config else None
-            )
-
-        # Use self.identity for all ID needs
-        self.max_resource = max_resource
-        self.config = config
-        self.resource_distribution = resource_distribution
-        self.max_steps = (
-            config.max_steps if config and hasattr(config, "max_steps") else 1000
-        )
-
-        # Initialize action mapping based on configuration and available actions
-        self._initialize_action_mapping()
-
-        # Initialize PettingZoo required attributes
-        self.agent_selection = None
-        self.rewards = {}
-        self._cumulative_rewards = {}
-        self.terminations = {}
-        self.truncations = {}
-        self.infos = {}
-        self.observations = {}
-
-        # Initialize spatial index attributes
-        self._quadtree_enabled = False
-        self._spatial_hash_enabled = False
-
-        # Initialize spatial index for efficient spatial queries with batch updates
-        from farm.utils.config_utils import resolve_spatial_index_config
-
-        spatial_config = resolve_spatial_index_config(config)
-
-        if spatial_config:
-            self.spatial_index = SpatialIndex(
-                self.width,
-                self.height,
-                enable_batch_updates=spatial_config.enable_batch_updates,
-                region_size=spatial_config.region_size,
-                max_batch_size=spatial_config.max_batch_size,
-                dirty_region_batch_size=getattr(
-                    spatial_config, "dirty_region_batch_size", 10
-                ),
-            )
-
-            # Enable additional index types if configured
-            if spatial_config.enable_quadtree_indices:
-                self.enable_quadtree_indices()
-            if spatial_config.enable_spatial_hash_indices:
-                self.enable_spatial_hash_indices(spatial_config.spatial_hash_cell_size)
-        else:
-            # Default configuration with batch updates enabled
-            self.spatial_index = SpatialIndex(
-                self.width,
-                self.height,
-                enable_batch_updates=True,
-                region_size=50.0,
-                max_batch_size=100,
-                dirty_region_batch_size=10,
-            )
-
-        # Provide spatial service via adapter around spatial_index
-        self.spatial_service = SpatialIndexAdapter(self.spatial_index)
-
-        # Initialize metrics tracker
-        self.metrics_tracker = MetricsTracker()
-        # Provide metrics service delegating to the environment
-        self.metrics_service = EnvironmentMetricsService(self)
-
-        # Initialize resource sharing counters
-        self.resources_shared = 0.0
-        self.resources_shared_this_step = 0.0
-
-        # Cache total resources to avoid recomputing on every step
-        self.cached_total_resources = 0.0
-
-        # Initialize cycle tracking for proper timestep semantics
-        self._agents_acted_this_cycle = 0
-        self._cycle_complete = False
-
-        # Initialize resource manager
-        self.resource_manager = ResourceManager(
-            width=self.width,
-            height=self.height,
-            config=self.config,
-            seed=self.seed_value,
-            database_logger=self.db.logger if self.db else None,
-            spatial_index=self.spatial_index,
-            simulation_id=self.simulation_id,
-        )
-
-        # Initialize environment
-        self.initialize_resources(self.resource_distribution)
-
-        # Add observation space setup:
-        self._setup_observation_space(self.config)
-
-        # Add action space setup call:
-        self._setup_action_space()
-
-        # Initialize agent observations mapping before adding any agents
-        self.agent_observations = {}
-
-        # If pre-instantiated agents are provided, add them now
-        if initial_agents:
-            for agent in initial_agents:
-                self.add_agent(agent)
-
-        # Update spatial index references now that resources and agents are initialized
-        # Pass a live view of agent objects to avoid accidental string ID lists
-        self.spatial_index.set_references(
-            list(self._agent_objects.values()), self.resources
-        )
-        self.spatial_index.update()
-
-        # Quadtree and spatial hash indices are already initialized above
-
-        # Perception profiler accumulators
-        self._perception_profile = {
-            "spatial_query_time_s": 0.0,
-            "bilinear_time_s": 0.0,
-            "nearest_time_s": 0.0,
-            "bilinear_points": 0,
-            "nearest_points": 0,
-        }
-
-        # Population milestone tracking
-        self._logged_population_milestones = set()
-
-        # Resource depletion warning tracking
-        self._initial_total_resources = None
-        self._warned_10_percent = False
-        self._warned_25_percent = False
-
-        # Log environment initialization completion
-        logger.info(
-            "environment_initialized",
-            simulation_id=self.simulation_id,
-            dimensions=(self.width, self.height),
-            initial_agents=len(self.agents),
-            initial_resources=len(self.resources),
-            total_resource_amount=sum(r.amount for r in self.resources),
-            seed=self.seed_value,
-            max_steps=self.max_steps,
-            database_path=self.db.db_path if self.db else None,
-            observation_channels=getattr(self, "NUM_CHANNELS", None),
-            action_count=(
-                len(self._action_mapping) if hasattr(self, "_action_mapping") else None
-            ),
-        )
-
-    def _initialize_action_mapping(self) -> None:
-        """Initialize the action mapping based on configuration and available actions.
-
-        Creates a dynamic mapping between Action enum values and action registry names.
-        Allows for flexible action configuration where simulations can enable/disable
-        specific actions and handle missing actions gracefully.
-
-        The mapping supports:
-        - Configuration-driven action enabling/disabling
-        - Dynamic discovery of available actions in registry
-        - Validation of required actions
-        - Graceful handling of missing actions
-        """
-        # Default mapping from ActionType enum to action registry names
-        default_action_mapping = {
-            ActionType.DEFEND: "defend",
-            ActionType.ATTACK: "attack",
-            ActionType.GATHER: "gather",
-            ActionType.SHARE: "share",
-            ActionType.MOVE: "move",
-            ActionType.REPRODUCE: "reproduce",
-            ActionType.PASS: "pass",
-        }
-
-        # Get enabled actions from config, or use all available if not specified
-        if self.config and hasattr(self.config, "enabled_actions"):
-            enabled_actions = getattr(self.config, "enabled_actions")
-            if isinstance(enabled_actions, list):
-                # Convert list of action names to mapping
-                self._action_mapping = {}
-                for action_name in enabled_actions:
-                    # Find the corresponding Action enum value
-                    for action_enum, registry_name in default_action_mapping.items():
-                        if registry_name == action_name:
-                            self._action_mapping[action_enum] = action_name
-                            break
-            else:
-                self._action_mapping = default_action_mapping
-        else:
-            self._action_mapping = default_action_mapping
-
-        # Validate that all mapped actions exist in the registry
-        missing_actions = []
-        for action_enum, action_name in self._action_mapping.items():
-            if not action_registry.get(action_name):
-                missing_actions.append(action_name)
-
-        if missing_actions:
-            logger.warning(
-                "missing_actions_in_registry", missing_actions=missing_actions
-            )
-            # Remove missing actions from mapping
-            self._action_mapping = {
-                k: v
-                for k, v in self._action_mapping.items()
-                if v not in missing_actions
-            }
-
-        # Log the final action mapping
-        available_actions = list(self._action_mapping.values())
-        logger.info(
-            "action_mapping_initialized",
-            action_count=len(available_actions),
-            available_actions=available_actions,
-        )
-
-    @property
-    def agent_objects(self) -> List[Any]:
-        """Backward compatibility property to get all agent objects as a list."""
-        return list(self._agent_objects.values())
-
-    def mark_positions_dirty(self) -> None:
-        """Public method for agents to mark positions as dirty when they move."""
-        self.spatial_index.mark_positions_dirty()
-
-    def process_batch_spatial_updates(self, force: bool = False) -> None:
-        """
-        Process any pending batch spatial updates.
-
-        Parameters
-        ----------
-        force : bool
-            Force processing even if batch is not full
-        """
-        if hasattr(self.spatial_index, "process_batch_updates"):
-            self.spatial_index.process_batch_updates(force=force)
-
-    def get_spatial_performance_stats(self) -> Dict[str, Any]:
-        """Get performance statistics for spatial indexing and batch updates."""
-        stats = {}
-
-        # Get basic spatial index stats
-        if hasattr(self.spatial_index, "get_stats"):
-            stats.update(self.spatial_index.get_stats())
-
-        # Get batch update stats if available
-        if hasattr(self.spatial_index, "get_batch_update_stats"):
-            batch_stats = self.spatial_index.get_batch_update_stats()
-            stats["batch_updates"] = batch_stats
-
-        # Get perception profile stats
-        if hasattr(self, "get_perception_profile"):
-            perception_stats = self.get_perception_profile()
-            stats["perception"] = perception_stats
-
-        return stats
-
-    def enable_batch_spatial_updates(
-        self, region_size: float = 50.0, max_batch_size: int = 100
-    ) -> None:
-        """Enable batch spatial updates with the specified configuration."""
-        if hasattr(self.spatial_index, "enable_batch_updates"):
-            self.spatial_index.enable_batch_updates(region_size, max_batch_size)
-
-    def disable_batch_spatial_updates(self) -> None:
-        """Disable batch spatial updates and process any pending updates."""
-        if hasattr(self.spatial_index, "disable_batch_updates"):
-            self.spatial_index.disable_batch_updates()
-
-    def get_nearby_agents(
-        self, position: Tuple[float, float], radius: float
-    ) -> List[Any]:
-        """Find all agents within radius of position.
-
-        Parameters
-        ----------
-        position : tuple
-            (x, y) coordinates to search around
-        radius : float
-            Search radius
-
-        Returns
-        -------
-        list
-            List of agents within radius
-        """
-        # Use generic method with "agents" index
-        nearby = self.spatial_index.get_nearby(position, radius, ["agents"])
-        return nearby.get("agents", [])
-
-    def get_nearby_resources(
-        self, position: Tuple[float, float], radius: float
-    ) -> List[Any]:
-        """Find all resources within radius of position.
-
-        Parameters
-        ----------
-        position : tuple
-            (x, y) coordinates to search around
-        radius : float
-            Search radius
-
-        Returns
-        -------
-        list
-            List of resources within radius
-        """
-        # Use generic method with "resources" index
-        nearby = self.spatial_index.get_nearby(position, radius, ["resources"])
-        return nearby.get("resources", [])
-
-    def get_nearest_resource(self, position: Tuple[float, float]) -> Optional[Any]:
-        """Find nearest resource to position.
-
-        Parameters
-        ----------
-        position : tuple
-            (x, y) coordinates to search from
-
-        Returns
-        -------
-        Resource or None
-            Nearest resource if any exist
-        """
-        # Use generic method with "resources" index
-        nearest = self.spatial_index.get_nearest(position, ["resources"])
-        return nearest.get("resources")
-
-    def enable_quadtree_indices(self) -> None:
-        """Enable Quadtree indices alongside existing KD-tree indices.
-
-        This creates additional Quadtree-based spatial indices for performance
-        comparison and hierarchical spatial operations. The Quadtrees will be
-        available alongside the existing KD-tree indices.
-        """
-        if self._quadtree_enabled:
-            return  # Already enabled
-
-        # Register Quadtree versions of the default indices
-        self.spatial_index.register_index(
-            name="agents_quadtree",
-            data_getter=lambda: list(self._agent_objects.values()),
-            position_getter=lambda a: a.position,
-            filter_func=lambda a: getattr(a, "alive", True),
-            index_type="quadtree",
-        )
-
-        self.spatial_index.register_index(
-            name="resources_quadtree",
-            data_reference=self.resources,
-            position_getter=lambda r: r.position,
-            filter_func=None,
-            index_type="quadtree",
-        )
-
-        self._quadtree_enabled = True
-        logger.info("Quadtree indices enabled for spatial queries")
-
-    def enable_spatial_hash_indices(self, cell_size: Optional[float] = None) -> None:
-        """Enable Spatial Hash Grid indices alongside existing KD-tree indices.
-
-        Registers spatial-hash-based indices for agents and resources. Spatial hash
-        indices provide near-constant-time neighborhood queries by inspecting only
-        nearby buckets and support efficient dynamic updates.
-
-        Parameters
-        ----------
-        cell_size : float, optional
-            Size of each grid cell. If None, a heuristic based on environment
-            size is used to choose a reasonable default.
-        """
-        if self._spatial_hash_enabled:
-            return
-
-        self.spatial_index.register_index(
-            name="agents_hash",
-            data_getter=lambda: list(self._agent_objects.values()),
-            position_getter=lambda a: a.position,
-            filter_func=lambda a: getattr(a, "alive", True),
-            index_type="spatial_hash",
-            cell_size=cell_size,
-        )
-
-        self.spatial_index.register_index(
-            name="resources_hash",
-            data_reference=self.resources,
-            position_getter=lambda r: r.position,
-            filter_func=None,
-            index_type="spatial_hash",
-            cell_size=cell_size,
-        )
-
-        self._spatial_hash_enabled = True
-        logger.info(
-            "Spatial hash indices enabled for spatial queries (cell_size=%s)", cell_size
-        )
-
-    # Resource IDs are managed by ResourceManager
-
-    def consume_resource(self, resource: Any, amount: float) -> float:
-        """Consume resources from a specific resource node.
-
-        Parameters
-        ----------
-        resource : Resource
-            Resource to consume from
-        amount : float
-            Amount to consume
-
-        Returns
-        -------
-        float
-            Actual amount consumed
-        """
-        return self.resource_manager.consume_resource(resource, amount)
-
-    def initialize_resources(
-        self, distribution: Union[Dict[str, Any], Callable]
-    ) -> None:
-        """Initialize resources in the environment using ResourceManager.
-
-        Creates initial resource nodes based on the provided distribution
-        configuration. Resources are placed according to the distribution
-        parameters and assigned proper amounts.
-
-        Parameters
-        ----------
-        distribution : dict or callable
-            Resource distribution configuration specifying how resources
-            should be placed in the environment. Can include parameters
-            like density, clustering, amount ranges, etc.
-
-        Notes
-        -----
-        This method delegates to ResourceManager for actual resource creation
-        and then synchronizes the environment's resource list with the manager.
-        The next_resource_id counter is also synchronized to ensure unique IDs.
-        """
-        # Use ResourceManager to initialize resources (passes through to original logic)
-        resources = self.resource_manager.initialize_resources(distribution)
-
-        # Update environment's resource list to match ResourceManager
-        self.resources = self.resource_manager.resources
-
-        # Update cached total resources after initialization
-        self.cached_total_resources = sum(r.amount for r in self.resources)
-
-        # Resource IDs are fully managed by ResourceManager
-
-    def remove_agent(self, agent: Any) -> None:
-        """Remove an agent from the environment.
-
-        Handles complete agent removal including death recording, cleanup of
-        internal data structures, and spatial index updates. This is typically
-        called when an agent dies or is otherwise removed from the simulation.
-
-        Parameters
-        ----------
-        agent : Agent
-            The agent object to remove. Must have an agent_id attribute.
-
-        Notes
-        -----
-        This method:
-        - Records the death event for metrics tracking
-        - Removes the agent from internal object mapping
-        - Removes the agent from PettingZoo's agent list
-        - Cleans up all PettingZoo state dictionaries
-        - Marks spatial index as dirty for next update
-        - Cleans up agent observation data
-        """
-        # Log agent removal before processing
-        logger.info(
-            "agent_removed",
-            agent_id=agent.agent_id,
-            agent_type=agent.__class__.__name__,
-            cause=getattr(agent, "death_cause", "unknown"),
-            lifespan=self.time - getattr(agent, "birth_time", 0),
-            final_resources=getattr(agent, "resource_level", 0),
-            final_health=getattr(agent, "current_health", 0),
-            generation=getattr(agent, "generation", 0),
-            step=self.time,
-            remaining_agents=len(self.agents) - 1,
-        )
-
-        agent_id = agent.agent_id
-        self.record_death()
-        if agent_id in self._agent_objects:
-            del self._agent_objects[agent_id]
-        if agent_id in self.agents:
-            self.agents.remove(agent_id)  # Remove from PettingZoo agents list
-
-        # Check for population milestones after removal
-        current_population = len(self.agents)
-        milestones = [1, 10, 25, 50, 100, 250, 500, 1000, 5000, 10000]
-
-        # Find the closest milestone (checking for decline)
-        for milestone in milestones:
-            if milestone not in self._logged_population_milestones:
-                if current_population < milestone:
-                    # Log this milestone
-                    agent_type_counts = {}
-                    for agent in self._agent_objects.values():
-                        agent_type = agent.__class__.__name__
-                        agent_type_counts[agent_type] = (
-                            agent_type_counts.get(agent_type, 0) + 1
-                        )
-
-                    logger.info(
-                        "population_milestone_reached",
-                        milestone=milestone,
-                        current_population=current_population,
-                        step=self.time,
-                        agent_types=agent_type_counts,
-                        direction="decline",
-                    )
-
-                    self._logged_population_milestones.add(milestone)
-                    break
-
-        # Clean up PettingZoo state dictionaries to prevent stale references
-        if agent_id in self._cumulative_rewards:
-            del self._cumulative_rewards[agent_id]
-        if agent_id in self.rewards:
-            del self.rewards[agent_id]
-        if agent_id in self.terminations:
-            del self.terminations[agent_id]
-        if agent_id in self.truncations:
-            del self.truncations[agent_id]
-        if agent_id in self.infos:
-            del self.infos[agent_id]
-        if agent_id in self.observations:
-            del self.observations[agent_id]
-
-        # Update agent_selection if necessary
-        if self.agent_selection == agent_id or not self.agents:
-            self._next_agent()
-
-        self.spatial_index.mark_positions_dirty()  # Mark positions as dirty when agent is removed
-        if agent_id in self.agent_observations:
-            del self.agent_observations[agent_id]
-
-    def log_interaction_edge(
-        self,
-        source_type: str,
-        source_id: str,
-        target_type: str,
-        target_id: str,
-        interaction_type: str,
-        action_type: Optional[str] = None,
-        details: Optional[Dict[str, Any]] = None,
-    ) -> None:
-        """Log an interaction as an edge between nodes if database is enabled.
-
-        Records interactions between agents and other entities (agents, resources)
-        as graph edges in the database for network analysis and relationship tracking.
-
-        Parameters
-        ----------
-        source_type : str
-            Type of the source entity (e.g., 'agent', 'resource')
-        source_id : str
-            Unique identifier of the source entity
-        target_type : str
-            Type of the target entity (e.g., 'agent', 'resource')
-        target_id : str
-            Unique identifier of the target entity
-        interaction_type : str
-            Type of interaction (e.g., 'attack', 'share', 'gather')
-        action_type : str, optional
-            Specific action type if different from interaction_type
-        details : dict, optional
-            Additional interaction details (e.g., amount transferred, damage dealt)
-
-        Notes
-        -----
-        If no database is configured, this method returns silently without logging.
-        Errors during logging are caught and logged as warnings to prevent
-        simulation disruption.
-        """
-        if self.db is None:
-            return
-        try:
-            self.db.logger.log_interaction_edge(
-                step_number=self.time,
-                source_type=source_type,
-                source_id=source_id,
-                target_type=target_type,
-                target_id=target_id,
-                interaction_type=interaction_type,
-                action_type=action_type,
-                details=details,
-            )
-        except (ValueError, TypeError, AttributeError) as e:
-            logger.error(
-                "interaction_logging_failed",
-                error_type=type(e).__name__,
-                error_message=str(e),
-            )
-
-    def log_reproduction_event(
-        self,
-        step_number: int,
-        parent_id: str,
-        success: bool,
-        parent_resources_before: float,
-        parent_resources_after: float,
-        offspring_id: Optional[str] = None,
-        offspring_initial_resources: Optional[float] = None,
-        failure_reason: Optional[str] = None,
-        parent_position: Optional[Tuple[float, float]] = None,
-        parent_generation: Optional[int] = None,
-        offspring_generation: Optional[int] = None,
-    ) -> None:
-        """Log a reproduction event if database is enabled.
-
-        Records reproduction attempts and outcomes in the database for analysis
-        of evolutionary dynamics, resource costs, and population growth patterns.
-
-        Parameters
-        ----------
-        step_number : int
-            Current simulation step when reproduction occurred
-        parent_id : str
-            Unique identifier of the parent agent attempting reproduction
-        success : bool
-            Whether the reproduction attempt was successful
-        parent_resources_before : float
-            Parent's resource level before reproduction attempt
-        parent_resources_after : float
-            Parent's resource level after reproduction attempt
-        offspring_id : str, optional
-            Unique identifier of the offspring if reproduction succeeded
-        offspring_initial_resources : float, optional
-            Initial resource level assigned to offspring
-        failure_reason : str, optional
-            Description of why reproduction failed (if applicable)
-        parent_position : tuple[float, float], optional
-            Position of the parent agent at time of reproduction
-        parent_generation : int, optional
-            Generation number of the parent agent
-        offspring_generation : int, optional
-            Generation number assigned to the offspring
-
-        Notes
-        -----
-        If no database is configured, this method returns silently without logging.
-        Errors during logging are caught and logged as warnings to prevent
-        simulation disruption.
-        """
-        if self.db is None:
-            return
-        try:
-            self.db.log_reproduction_event(
-                step_number=step_number,
-                parent_id=parent_id,
-                success=success,
-                parent_resources_before=parent_resources_before,
-                parent_resources_after=parent_resources_after,
-                offspring_id=offspring_id,
-                offspring_initial_resources=offspring_initial_resources,
-                failure_reason=failure_reason,
-                parent_position=parent_position,
-                parent_generation=parent_generation,
-                offspring_generation=offspring_generation,
-            )
-        except (ValueError, TypeError, AttributeError) as e:
-            logger.error(
-                "reproduction_logging_failed",
-                error_type=type(e).__name__,
-                error_message=str(e),
-            )
-
-    def update(self) -> None:
-        """Update environment state for current time step.
-
-        Performs a full environment update including resource regeneration,
-        metrics calculation, spatial index updates, and time advancement.
-        This method is called once per simulation step to advance the world state.
-
-        The update process includes:
-        - Resource regeneration and decay using ResourceManager
-        - Metrics calculation and logging for current state
-        - Spatial index updates for efficient proximity queries
-        - Counter resets for step-specific tracking
-        - Time step increment
-
-        Raises
-        ------
-        Exception
-            If any critical update operation fails, the exception is logged
-            and re-raised to halt the simulation.
-
-        Notes
-        -----
-        This method should be called after all agents have taken their actions
-        for the current time step but before the next step begins.
-        """
-        try:
-            # Update resources using ResourceManager
-            resource_stats = self.resource_manager.update_resources(self.time)
-
-            # Update cached total resources after resource regeneration
-            self.cached_total_resources = sum(r.amount for r in self.resources)
-
-            # Log resource update statistics if needed
-            if resource_stats["regeneration_events"] > 0:
-                logger.debug(
-                    "Resource update: %s resources regenerated",
-                    resource_stats["regeneration_events"],
-                )
-
-            # Check resource levels periodically
-            if self.time % 50 == 0:  # Check every 50 steps
-                if self._initial_total_resources is None:
-                    self._initial_total_resources = self.cached_total_resources
-
-                if self._initial_total_resources > 0:
-                    resource_ratio = (
-                        self.cached_total_resources / self._initial_total_resources
-                    )
-                    active_resources = len([r for r in self.resources if r.amount > 0])
-
-                    # Warn at different thresholds
-                    if resource_ratio < 0.1 and not self._warned_10_percent:
-                        logger.debug(
-                            "resources_critically_low",
-                            remaining_ratio=round(resource_ratio, 3),
-                            remaining_total=round(self.cached_total_resources, 2),
-                            active_nodes=active_resources,
-                            total_nodes=len(self.resources),
-                            step=self.time,
-                            agents=len(self.agents),
-                        )
-                        self._warned_10_percent = True
-
-                    elif resource_ratio < 0.25 and not self._warned_25_percent:
-                        logger.debug(
-                            "resources_running_low",
-                            remaining_ratio=round(resource_ratio, 3),
-                            remaining_total=round(self.cached_total_resources, 2),
-                            active_nodes=active_resources,
-                            step=self.time,
-                        )
-                        self._warned_25_percent = True
-
-            # Calculate and log metrics
-            metrics = self._calculate_metrics()
-            self.metrics_tracker.update_metrics(
-                metrics,
-                db=self.db,
-                time=self.time,
-                agent_objects=self._agent_objects,
-                resources=self.resources,
-            )
-
-            # Update spatial performance metrics
-            spatial_stats = self.get_spatial_performance_stats()
-            self.metrics_tracker.update_spatial_performance_metrics(spatial_stats)
-
-            # Update spatial index (this will process any pending batch updates)
-            self.spatial_index.update()
-
-            # Process any remaining batch updates to ensure all position changes are applied
-            self.process_batch_spatial_updates(force=True)
-
-            # Reset counters for next step
-            self.resources_shared_this_step = 0
-            self.combat_encounters_this_step = 0
-            self.successful_attacks_this_step = 0
-
-            # Log milestone every 100 steps
-            if self.time % 100 == 0 and self.time > 0:
-                # Calculate agent statistics
-                agents_alive = len(self.agents)
-                avg_health = (
-                    np.mean([a.current_health for a in self._agent_objects.values()])
-                    if self._agent_objects
-                    else 0
-                )
-                avg_resources = (
-                    np.mean([a.resource_level for a in self._agent_objects.values()])
-                    if self._agent_objects
-                    else 0
-                )
-
-                # Agent type distribution
-                agent_type_counts = {}
-                for agent in self._agent_objects.values():
-                    agent_type = agent.__class__.__name__
-                    agent_type_counts[agent_type] = (
-                        agent_type_counts.get(agent_type, 0) + 1
-                    )
-
-                logger.info(
-                    "simulation_milestone",
-                    step=self.time,
-                    agents_alive=agents_alive,
-                    total_resources=self.cached_total_resources,
-                    resource_nodes=len([r for r in self.resources if r.amount > 0]),
-                    avg_agent_health=round(avg_health, 2),
-                    avg_agent_resources=round(avg_resources, 2),
-                    agent_types=agent_type_counts,
-                    combat_encounters=getattr(self, "combat_encounters_this_step", 0),
-                    resources_shared=getattr(self, "resources_shared_this_step", 0),
-                )
-
-            # Increment time step
-            self.time += 1
-
-        except (RuntimeError, ValueError, AttributeError) as e:
-            logger.error("environment_update_error", error=str(e), exc_info=True)
-            raise
-
-    def _calculate_metrics(self) -> Dict[str, Any]:
-        """Calculate various metrics for the current simulation state.
-
-        Computes comprehensive metrics about the current state of the simulation
-        including agent statistics, resource distribution, population dynamics,
-        and interaction patterns. These metrics are used for analysis and
-        database logging.
-
-        Returns
-        -------
-        dict
-            Dictionary containing calculated metrics with keys like:
-            - agent_count: Number of active agents
-            - resource_count: Number of resource nodes
-            - total_resources: Sum of all resource amounts
-            - average_health: Mean agent health
-            - population_density: Agents per unit area
-            - And other simulation-specific metrics
-
-        Notes
-        -----
-        This method delegates to MetricsTracker for actual calculations,
-        passing the current agent objects, resources, time, and configuration.
-        """
-        return self.metrics_tracker.calculate_metrics(
-            self._agent_objects, self.resources, self.time, self.config
-        )
-
-    def get_next_agent_id(self) -> str:
-        """Generate a unique short ID for an agent using environment's seed.
-
-        Returns
-        -------
-        str
-            A unique short ID string
-        """
-        # Delegate to identity service (respects deterministic seed if set)
-        return self.identity.agent_id()
-
-    def state(self) -> EnvironmentState:
-        """Get current environment state (PettingZoo AECEnv requirement).
-
-        Creates an EnvironmentState object containing the current state of all
-        agents, resources, and environment properties for serialization and
-        analysis purposes.
-
-        Returns
-        -------
-        EnvironmentState
-            Immutable snapshot of the current environment state containing:
-            - All agent states and positions
-            - Resource locations and amounts
-            - Environment dimensions and time
-            - Spatial index state
-        """
-        return EnvironmentState.from_environment(self)
-
-    def is_valid_position(self, position: Tuple[float, float]) -> bool:
-        """Check if a position is valid within the environment bounds.
-
-        Validates that the given coordinates are within the rectangular bounds
-        of the environment grid, inclusive of the boundary values. This is used
-        for boundary checking before agent movement and resource placement.
-
-        Parameters
-        ----------
-        position : tuple of float
-            (x, y) coordinates to check, where x is the horizontal position
-            and y is the vertical position
-
-        Returns
-        -------
-        bool
-            True if position is within bounds [0, width] x [0, height] inclusive,
-            False otherwise. Note that boundary values (0, width, height) are
-            considered valid positions.
-        """
-        x, y = position
-        return (0 <= x <= self.width) and (0 <= y <= self.height)
-
-    def record_birth(self) -> None:
-        """Record a birth event in the metrics tracker.
-
-        Increments the birth counter in the metrics tracker to track population
-        dynamics and reproduction statistics. This is called whenever a new
-        agent is created through reproduction or initial spawning.
-        """
-        self.metrics_tracker.record_birth()
-
-    def record_death(self) -> None:
-        """Record a death event in the metrics tracker.
-
-        Increments the death counter in the metrics tracker to track population
-        dynamics and mortality statistics. This is called whenever an agent
-        dies due to starvation, combat, or other causes.
-        """
-        self.metrics_tracker.record_death()
-
-    def record_combat_encounter(self) -> None:
-        """Record a combat encounter event.
-
-        Increments the combat encounter counter to track the frequency of
-        combat interactions between agents. Used for analyzing conflict
-        patterns and agent behavior.
-        """
-        self.metrics_tracker.record_combat_encounter()
-
-    def record_successful_attack(self) -> None:
-        """Record a successful attack event.
-
-        Increments the successful attack counter to track combat effectiveness
-        and agent combat success rates. This helps analyze combat dynamics
-        and evolutionary fitness.
-        """
-        self.metrics_tracker.record_successful_attack()
-
-    def record_resources_shared(self, amount: float) -> None:
-        """Record resources shared between agents.
-
-        Tracks cooperative resource sharing behavior by recording the amount
-        of resources transferred between agents. Updates both the metrics
-        tracker and internal counters for step-level and total tracking.
-
-        Parameters
-        ----------
-        amount : float
-            The amount of resources that were shared between agents. Must be
-            a positive value representing the resource transfer amount.
-
-        Notes
-        -----
-        This method updates three tracking variables:
-        - MetricsTracker for long-term statistics and database logging
-        - self.resources_shared for total resources shared across simulation
-        - self.resources_shared_this_step for per-step tracking and analysis
-        """
-        self.metrics_tracker.record_resources_shared(amount)
-        self.resources_shared += amount
-        self.resources_shared_this_step += amount
-
-    def close(self) -> None:
-        """Clean up environment resources and close database connections.
-
-        Properly closes any open database connections to ensure data integrity
-        and prevent resource leaks. This method should be called when the
-        environment is no longer needed or when shutting down the simulation.
-
-        Notes
-        -----
-        This method safely handles cases where the database connection may
-        not exist or may already be closed, preventing exceptions during
-        cleanup operations.
-        """
-        if hasattr(self, "resource_manager") and self.resource_manager is not None:
-            # Ensure memmap file is flushed; delete based on config (default: keep for reuse)
-            delete_memmap = getattr(
-                self.config, "resources", ResourceConfig()
-            ).memmap_delete_on_close
-            try:
-                self.resource_manager.cleanup_memmap(delete_file=delete_memmap)
-            except Exception as e:
-                logger.error(
-                    "memmap_cleanup_failed",
-                    error_type=type(e).__name__,
-                    error_message=str(e),
-                    exc_info=True,
-                )
-        if hasattr(self, "db") and self.db is not None:
-            self.db.close()
-
-    def add_agent(self, agent: Any, flush_immediately: bool = False) -> None:
-        """Add an agent to the environment with efficient database logging.
-
-        Registers a new agent in the environment, adding it to internal tracking
-        structures, the spatial index, and optionally logging its creation to
-        the database. This method handles all necessary setup for a new agent.
-
-        Parameters
-        ----------
-        agent : Agent
-            The agent object to add. Must have attributes like agent_id, position,
-            resource_level, etc. The agent should be properly initialized before
-            being added to the environment.
-        flush_immediately : bool, optional
-            If True, immediately flush the agent buffer to the database to ensure
-            the agent is committed before any actions are processed. This is useful
-            for agents created during simulation (e.g., through reproduction) to
-            prevent foreign key constraint violations. Default is False.
-
-        Notes
-        -----
-        This method:
-        - Extracts agent data for database logging
-        - Adds agent to internal object mapping and PettingZoo agent list
-        - Marks spatial index as dirty for next update
-        - Batch logs agent data to database if available
-        - Creates observation tracking for the agent
-        - Optionally flushes agent buffer immediately if flush_immediately=True
-
-        The agent data logged includes birth time, position, resources, health,
-        genome information (if applicable), and action weights.
-        """
-        # If the agent supports dependency injection, supply services and config
-        try:
-            # Spatial service is required for agent act()/perception; ensure present
-            if hasattr(agent, "spatial_service"):
-                agent.spatial_service = self.spatial_service
-            else:
-                setattr(agent, "spatial_service", self.spatial_service)
-
-            # Optional services: inject only when missing/None
-            if hasattr(agent, "metrics_service") and agent.metrics_service is None:
-                agent.metrics_service = self.metrics_service
-            if hasattr(agent, "logging_service") and agent.logging_service is None:
-                agent.logging_service = EnvironmentLoggingService(self)
-            if (
-                hasattr(agent, "validation_service")
-                and agent.validation_service is None
-            ):
-                agent.validation_service = EnvironmentValidationService(self)
-            if hasattr(agent, "time_service") and agent.time_service is None:
-                agent.time_service = EnvironmentTimeService(self)
-            if hasattr(agent, "lifecycle_service") and agent.lifecycle_service is None:
-                agent.lifecycle_service = EnvironmentAgentLifecycleService(self)
-            if hasattr(agent, "config") and getattr(agent, "config", None) is None:
-                agent.config = self.config
-
-            # Environment reference for action/observation space access
-            if hasattr(agent, "environment"):
-                agent.environment = self
-            else:
-                setattr(agent, "environment", self)
-
-            # Validate required dependencies after injection
-            if getattr(agent, "spatial_service", None) is None:
-                raise ValueError(
-                    "Agent %s missing spatial_service after injection"
-                    % getattr(agent, "agent_id", "?")
-                )
-        except (AttributeError, ValueError, TypeError) as e:
-            logger.error(
-                "service_injection_failed",
-                agent_id=getattr(agent, "agent_id", "unknown"),
-                error_type=type(e).__name__,
-                error_message=str(e),
-            )
-            raise
-
-        agent_data = [
-            {
-                "simulation_id": self.simulation_id,
-                "agent_id": agent.agent_id,
-                "birth_time": self.time,
-                "agent_type": agent.__class__.__name__,
-                "position": agent.position,
-                "initial_resources": agent.resource_level,
-                "starting_health": agent.starting_health,
-                "starvation_counter": agent.starvation_counter,
-                "genome_id": getattr(agent, "genome_id", None),
-                "generation": getattr(agent, "generation", 0),
-                "action_weights": agent.get_action_weights(),
-            }
-        ]
-
-        # Add to environment
-        self._agent_objects[agent.agent_id] = agent
-        self.agents.append(agent.agent_id)  # Add to PettingZoo agents list
-
-        # Initialize PettingZoo state dictionaries for the new agent
-        self.rewards[agent.agent_id] = 0
-        self._cumulative_rewards[agent.agent_id] = 0
-        self.terminations[agent.agent_id] = False
-        self.truncations[agent.agent_id] = False
-        self.infos[agent.agent_id] = {}
-        # Initialize observation with zeros since agent_observations isn't set up yet
-        self.observations[agent.agent_id] = np.zeros(
-            self._observation_space.shape, dtype=self._observation_space.dtype
-        )
-
-        # Mark positions as dirty when new agent is added
-        self.spatial_index.mark_positions_dirty()
-
-        # Batch log to database using SQLAlchemy
-        if self.db is not None:
-            self.db.logger.log_agents_batch(agent_data)
-
-            # Optionally flush immediately to ensure agent is committed before actions
-            if flush_immediately:
-                self.db.logger.flush_all_buffers()
-
-        self.agent_observations[agent.agent_id] = AgentObservation(
-            self.observation_config
-        )
-
-        # Record birth in metrics tracker (only for agents created during simulation, not initial population)
-        if self.time > 0:  # Only record births for agents created after simulation starts
-            self.record_birth()
-
-        # Log agent addition
-        logger.info(
-            "agent_added",
-            agent_id=agent.agent_id,
-            agent_type=agent.__class__.__name__,
-            position=agent.position,
-            initial_resources=agent.resource_level,
-            initial_health=agent.current_health,
-            generation=getattr(agent, "generation", 0),
-            genome_id=getattr(agent, "genome_id", None),
-            step=self.time,
-            total_agents=len(self.agents),
-        )
-
-        # Check for population milestones
-        current_population = len(self.agents)
-        milestones = [1, 10, 25, 50, 100, 250, 500, 1000, 5000, 10000]
-
-        # Find the closest milestone
-        for milestone in milestones:
-            # Check if we just crossed this milestone (either direction)
-            if milestone not in self._logged_population_milestones:
-                if current_population >= milestone:
-                    # Log this milestone
-                    agent_type_counts = {}
-                    for agent in self._agent_objects.values():
-                        agent_type = agent.__class__.__name__
-                        agent_type_counts[agent_type] = (
-                            agent_type_counts.get(agent_type, 0) + 1
-                        )
-
-                    logger.info(
-                        "population_milestone_reached",
-                        milestone=milestone,
-                        current_population=current_population,
-                        step=self.time,
-                        agent_types=agent_type_counts,
-                        direction="growth",
-                    )
-
-                    self._logged_population_milestones.add(milestone)
-                    break
-
-    def cleanup(self) -> None:
-        """Clean up environment resources.
-
-        Properly closes database connections and flushes any pending data
-        to ensure no data loss. This method should be called when the
-        simulation is finished or the environment is being destroyed.
-
-        Notes
-        -----
-        This method:
-        - Flushes all pending database buffers
-        - Closes database connections gracefully
-        - Handles errors during cleanup to prevent crashes
-
-        Cleanup errors are logged but do not raise exceptions to allow
-        for graceful shutdown even if some resources fail to close properly.
-        """
-        try:
-            if hasattr(self, "db") and self.db is not None:
-                # Use logger for buffer flushing
-                if hasattr(self.db, "logger"):
-                    self.db.logger.flush_all_buffers()
-                self.db.close()
-        except (OSError, AttributeError, ValueError) as e:
-            logger.error(
-                "environment_cleanup_error",
-                error_type=type(e).__name__,
-                error_message=str(e),
-            )
-
-    def __del__(self) -> None:
-        """Ensure cleanup on deletion.
-
-        Destructor that calls cleanup() to ensure proper resource cleanup
-        when the Environment object is garbage collected. This provides
-        a safety net in case cleanup() is not called explicitly.
-
-        Notes
-        -----
-        While this provides a backup cleanup mechanism, it's better practice
-        to call cleanup() explicitly rather than relying on the destructor,
-        as the timing of garbage collection is not guaranteed in Python.
-        This destructor ensures database connections are properly closed and
-        any buffered data is flushed to prevent data loss.
-        """
-        self.cleanup()
-
-    def action_space(self, agent: Optional[str] = None) -> spaces.Discrete:
-        """Get the action space for an agent (PettingZoo API).
-
-        Returns the action space defining all possible actions an agent can take.
-        The action space is dynamically configured based on enabled actions and
-        may change during curriculum learning or action pruning scenarios.
-
-        Parameters
-        ----------
-        agent : str, optional
-            Agent ID. If None, returns the general action space that applies
-            to all agents. The action space is the same for all agents in
-            this environment.
-
-        Returns
-        -------
-        gymnasium.spaces.Discrete
-            The action space containing all enabled actions. Each action is
-            represented by an integer index from 0 to n_actions-1, where
-            n_actions is the number of currently enabled actions.
-
-        Notes
-        -----
-        - The mapping from indices → actions follows the current `_action_mapping`
-          order, which can change at runtime via `update_action_space`.
-        - RL agents should be resilient to dynamic action-space size changes or
-          update policies that keep the space fixed during training.
-        """
-        return self._action_space
-
-    def observation_space(self, agent: Optional[str] = None) -> spaces.Box:
-        """Get the observation space for an agent (PettingZoo API).
-
-        Returns the observation space defining the shape and data type of
-        observations provided to agents. The observation space is configured
-        based on the observation configuration and includes multiple channels
-        for different types of environmental information.
-
-        Parameters
-        ----------
-        agent : str, optional
-            Agent ID. If None, returns the general observation space that applies
-            to all agents. All agents receive observations with the same shape
-            and structure.
-
-        Returns
-        -------
-        gymnasium.spaces.Box
-            The observation space defining the shape and bounds of observations.
-            Shape is (NUM_CHANNELS, S, S) where S = 2*R + 1 and R is the
-            observation radius. Values are normalized to [0, 1] range.
-
-        Notes
-        -----
-        - The dtype reflects the configured torch dtype mapped to a numpy dtype
-          for space definition (bfloat16 maps to float32 for numpy compatibility).
-        - Channel layout is defined by the channel registry in `farm.core.channels`.
-        """
-        return self._observation_space
-
-    def observe(self, agent: str) -> np.ndarray:
-        """Returns the observation an agent currently can make.
-
-        Required by PettingZoo API. Generates a multi-channel observation tensor
-        containing the agent's local view of the environment, including nearby
-        resources, agents, and the agent's own state.
-
-        Parameters
-        ----------
-        agent : str
-            Agent identifier for which to generate the observation
-
-        Returns
-        -------
-        np.ndarray
-            Observation tensor for the agent with shape (channels, height, width).
-            If the agent is dead or doesn't exist, returns a zero tensor of
-            the appropriate shape. Values are normalized to [0, 1] range.
-        """
-        return self._get_observation(agent)
-
-    def _setup_observation_space(self, config: Optional[Any]) -> None:
-        """Setup the observation space based on configuration.
-
-        Parameters
-        ----------
-        config : object, optional
-            Configuration object containing observation settings.
-        """
-        if config and hasattr(config, "observation") and config.observation is not None:
-            self.observation_config = config.observation
-        else:
-            self.observation_config = ObservationConfig()
-        S = 2 * self.observation_config.R + 1
-        # Robust numpy dtype mapping from torch dtype or string
-        torch_dtype = (
-            getattr(torch, self.observation_config.dtype)
-            if isinstance(self.observation_config.dtype, str)
-            else self.observation_config.dtype
-        )
-        if torch_dtype in (torch.float32, torch.float):
-            np_dtype = np.float32
-        elif torch_dtype in (torch.float64, torch.double):
-            np_dtype = np.float64
-        elif torch_dtype in (torch.float16, torch.half):
-            np_dtype = np.float16
-        elif torch_dtype == torch.bfloat16:
-            # numpy has no bfloat16; use float32 for the observation space dtype
-            np_dtype = np.float32
-        else:
-            np_dtype = np.float32
-        self._observation_space = spaces.Box(
-            low=0.0, high=1.0, shape=(NUM_CHANNELS, S, S), dtype=np_dtype
-        )
-
-    def _setup_action_space(self) -> None:
-        """Setup the action space with all available actions."""
-        # Use only the enabled actions from the mapping instead of full ActionType enum
-        self._action_space = spaces.Discrete(len(self._action_mapping))
-
-        # Create a list of enabled ActionType values for dynamic remapping
-        # This ensures consistent ordering: action index 0 maps to first enabled action, etc.
-        self._enabled_action_types = list(self._action_mapping.keys())
-
-    def update_action_space(
-        self, new_enabled_actions: Optional[List[str]] = None
-    ) -> None:
-        """Update the action space when enabled actions configuration changes.
-
-        This method should be called when the curriculum or configuration
-        changes the set of enabled actions mid-simulation. It updates the
-        action mapping, recreates the enabled action types list, and resizes
-        the action space accordingly.
-
-        Parameters
-        ----------
-        new_enabled_actions : list of str, optional
-            New list of action names to enable. If None, restores full action space.
-            Each action name should correspond to an action in the registry
-            (e.g., ["move", "gather", "attack"]).
-
-        Notes
-        -----
-        This method:
-        - Updates self.config.enabled_actions if new_enabled_actions provided
-        - Reinitializes the action mapping with the new configuration
-        - Recreates the enabled action types list for dynamic remapping
-        - Resizes the action space to match the new number of enabled actions
-        - Logs the updated action space size and available actions
-
-        Warning: This changes the action space size, which may affect RL agents
-        that are not designed to handle dynamic action spaces.
-        """
-        # Update config if new enabled actions provided
-        if new_enabled_actions is not None:
-            if self.config is None:
-                # Create a basic config object if none exists
-                self.config = SimulationConfig()
-            # Use setattr for dynamic attribute assignment (same pattern as original code)
-            setattr(self.config, "enabled_actions", new_enabled_actions)
-        else:
-            # If None is passed, remove the enabled_actions attribute to restore full space
-            if self.config and hasattr(self.config, "enabled_actions"):
-                delattr(self.config, "enabled_actions")
-
-        # Reinitialize action mapping with new configuration
-        self._initialize_action_mapping()
-
-        # Update action space and enabled action types list
-        self._setup_action_space()
-
-        # Log the update
-        available_actions = list(self._action_mapping.values())
-        logger.info(
-            "action_space_updated",
-            action_count=len(available_actions),
-            available_actions=available_actions,
-        )
-
-    def get_initial_agent_count(self) -> int:
-        """Calculate the number of initial agents (born at time 0) dynamically.
-
-        Counts how many agents were present at the start of the simulation
-        by checking their birth_time attribute. This is useful for analysis
-        and metrics that need to distinguish between initial population and
-        agents born during the simulation.
-
-        Returns
-        -------
-        int
-            Number of agents with birth_time == 0, representing the initial
-            population that was present when the simulation started.
-
-        Notes
-        -----
-        This count is calculated dynamically by iterating through all current
-        agents, so it only includes agents that are still alive. Dead agents
-        are not counted even if they were part of the initial population.
-        """
-        return len(
-            [
-                agent
-                for agent in self._agent_objects.values()
-                if getattr(agent, "birth_time", 0) == 0
-            ]
-        )
-
-    # _create_initial_agents removed: agents should be created outside the environment
-
-    def _get_observation(self, agent_id: str) -> np.ndarray:
-        """Generate an observation for a specific agent.
-
-        Creates a multi-channel observation tensor containing information about
-        the local environment around the agent, including resources, nearby agents,
-        and the agent's own state. The observation follows the configured format
-        and dimensions for reinforcement learning.
-
-        Parameters
-        ----------
-        agent_id : str
-            The ID of the agent to generate an observation for.
-
-        Returns
-        -------
-        np.ndarray
-            The observation tensor for the agent with shape (channels, height, width).
-            Returns zero tensor if agent is None or not alive.
-
-        Notes
-        -----
-        TODO: #! Deprecate. The observation will come from the spatial index.
-
-        The observation includes:
-        - Resource distribution in the agent's field of view
-        - Positions and health of nearby allies and enemies
-        - Agent's own health and position
-        - Empty layers for obstacles and terrain cost (future features)
-
-        The observation is generated using the AgentObservation class and
-        follows the perception system defined in the observation configuration.
-        """
-        agent = self._agent_objects.get(agent_id)
-        if agent is None or not agent.alive:
-            return np.zeros(
-                self._observation_space.shape, dtype=self._observation_space.dtype
-            )
-
-        # Assume width and height are integers for grid
-        height, width = int(self.height), int(self.width)
-
-        # Get discretization method from config
-        # Resolve discretization/interpolation from nested environment config when available
-        if self.config and getattr(self.config, "environment", None) is not None:
-            discretization_method = getattr(
-                self.config.environment, "position_discretization_method", "floor"
-            )
-            use_bilinear = getattr(
-                self.config.environment, "use_bilinear_interpolation", True
-            )
-        else:
-            discretization_method = (
-                getattr(self.config, "position_discretization_method", "floor")
-                if self.config
-                else "floor"
-            )
-            use_bilinear = (
-                getattr(self.config, "use_bilinear_interpolation", True)
-                if self.config
-                else True
-            )
-
-        # Agent position as (y, x) using configured discretization method
-        grid_size = (width, height)
-        ax, ay = discretize_position_continuous(
-            agent.position, grid_size, discretization_method
-        )
-
-        # Ensure spatial index is up to date before observation generation
-        self.spatial_index.update()
-
-        # Build local resource layer directly (avoid full-world grids)
-        R = self.observation_config.R
-        S = 2 * R + 1
-        resource_local = torch.zeros(
-            (S, S),
-            dtype=self.observation_config.torch_dtype,
-            device=self.observation_config.device,
-        )
-        # Max amount resolution prefers nested resources config when available
-        if self.max_resource is not None:
-            max_amount = self.max_resource
-        else:
-            from farm.utils.config_utils import get_nested_then_flat
-
-            max_amount = get_nested_then_flat(
-                config=self.config,
-                nested_parent_attr="resources",
-                nested_attr_name="max_resource_amount",
-                flat_attr_name="max_resource_amount",
-                default_value=10,
-                expected_types=(int, float),
-            )
-
-        # Query nearby resources within a radius covering the local window
-        # Use slightly larger than R to capture bilinear spread near the boundary
-        # If ResourceManager has a memmap grid, slice directly for the window; else use spatial queries
-        nearby_resources = []
-        used_memmap = False
-        try:
-            if (
-                hasattr(self, "resource_manager")
-                and getattr(self.resource_manager, "has_memmap", False)
-                and self.resource_manager.has_memmap
-            ):
-                used_memmap = True
-                # Compute world-space window bounds (y,x) centered at (ay, ax)
-                y0 = ay - R
-                y1 = ay + R + 1
-                x0 = ax - R
-                x1 = ax + R + 1
-                window_np = self.resource_manager.get_resource_window(
-                    y0, y1, x0, x1, normalize=True
-                )
-                # Convert to torch tensor of correct dtype/device with minimal copies
-                if (
-                    self.observation_config.device == "cpu"
-                    and self.observation_config.torch_dtype == torch.float32
-                    and window_np.dtype == np.float32
-                ):
-                    resource_local = torch.from_numpy(window_np)
-                else:
-                    resource_local = torch.tensor(
-                        window_np,
-                        dtype=self.observation_config.torch_dtype,
-                        device=self.observation_config.device,
-                        copy=False,
-                    )
-            else:
-                _tq0 = _time.perf_counter()
-                nearby = self.spatial_index.get_nearby(
-                    agent.position, R + 1, ["resources"]
-                )
-                nearby_resources = nearby.get("resources", [])
-                _tq1 = _time.perf_counter()
-                self._perception_profile["spatial_query_time_s"] += max(
-                    0.0, _tq1 - _tq0
-                )
-        except AttributeError as e:
-            logger.warning(
-                "spatial_resource_init_issue",
-                error_type=type(e).__name__,
-                error_message=str(e),
-            )
-            nearby_resources = []
-        except (ValueError, TypeError) as e:
-            logger.warning(
-                "invalid_observation_parameters",
-                error_type=type(e).__name__,
-                error_message=str(e),
-            )
-            nearby_resources = []
-        except Exception as e:
-            logger.error(
-                "resource_layer_build_error",
-                error_type=type(e).__name__,
-                error_message=str(e),
-                exc_info=True,
-            )
-            nearby_resources = []
-
-        if not used_memmap and use_bilinear:
-            _tb0 = _time.perf_counter()
-            for res in nearby_resources:
-                # Convert world to local continuous coords where (R, R) is agent center
-                lx = float(res.position[0]) - (ax - R)
-                ly = float(res.position[1]) - (ay - R)
-                bilinear_distribute_value(
-                    (lx, ly),
-                    float(res.amount) / float(max_amount),
-                    resource_local,
-                    (S, S),
-                )
-                # 4 target points per bilinear distribution
-                self._perception_profile["bilinear_points"] += 4
-            _tb1 = _time.perf_counter()
-            self._perception_profile["bilinear_time_s"] += max(0.0, _tb1 - _tb0)
-        elif not used_memmap:
-            _tn0 = _time.perf_counter()
-            for res in nearby_resources:
-                rx, ry = discretize_position_continuous(
-                    res.position, (width, height), discretization_method
-                )
-                lx = rx - (ax - R)
-                ly = ry - (ay - R)
-                if 0 <= lx < S and 0 <= ly < S:
-                    resource_local[int(ly), int(lx)] += float(res.amount) / float(
-                        max_amount
-                    )
-                    self._perception_profile["nearest_points"] += 1
-            _tn1 = _time.perf_counter()
-            self._perception_profile["nearest_time_s"] += max(0.0, _tn1 - _tn0)
-
-        # Empty local layers
-        obstacles_local = torch.zeros_like(resource_local)
-        terrain_cost_local = torch.zeros_like(resource_local)
-
-        world_layers = {
-            "RESOURCES": resource_local,
-            "OBSTACLES": obstacles_local,
-            "TERRAIN_COST": terrain_cost_local,
-        }
-
-        self_hp01 = agent.current_health / agent.starting_health
-
-        obs = self.agent_observations[agent_id]
-        obs.perceive_world(
-            world_layers=world_layers,
-            agent_world_pos=(ay, ax),
-            self_hp01=self_hp01,
-            allies=None,  # Let observation system use spatial index for efficiency
-            enemies=None,  # Let observation system use spatial index for efficiency
-            goal_world_pos=None,  # TODO: Set if needed
-            recent_damage_world=[],  # TODO: Implement if needed
-            ally_signals_world=[],  # TODO: Implement if needed
-            trails_world_points=[],  # TODO: Implement if needed
-            spatial_index=self.spatial_index,
-            agent_object=agent,
-            agent_orientation=getattr(agent, "orientation", 0.0),
-        )
-
-        tensor = obs.tensor().cpu().numpy()
-        return tensor
-
-    def _process_action(self, agent_id: str, action: Optional[int]) -> None:
-        """Process an action for a specific agent.
-
-        Executes the specified action for the given agent by calling the
-        appropriate action function. Actions are dynamically remapped from
-        the enabled action space to their corresponding ActionType values.
-
-        Parameters
-        ----------
-        agent_id : str
-            The ID of the agent performing the action.
-        action : int
-            The action index within the enabled action space (0 to len(enabled_actions)-1).
-            This gets remapped to the corresponding ActionType for execution.
-
-        Notes
-        -----
-        This method:
-        - Validates that the agent exists and is alive
-        - Dynamically remaps action indices to enabled ActionType values
-        - Maps actions to their implementation functions
-        - Executes the action with the agent as parameter
-        - Logs warnings for invalid actions
-        - Returns silently if agent is dead or doesn't exist
-
-        Action implementations are imported from the farm.actions module and
-        handle the specific logic for each action type including validation,
-        effects, and side effects like resource transfer or combat.
-
-        PettingZoo Compliance
-        ---------------------
-        Database logging of actions (when enabled) does not alter the AEC step
-        semantics. Reward is calculated later in `step`, after action execution.
-        """
-        agent = self._agent_objects.get(agent_id)
-        if agent is None or not agent.alive or action is None:
-            return
-
-        # Validate action is within enabled action space bounds
-        if action < 0 or action >= len(self._enabled_action_types):
-            logger.debug(
-                "action_out_of_bounds",
-                action=action,
-                action_space_size=len(self._enabled_action_types),
-            )
-            return
-
-        # Dynamically remap action index to corresponding ActionType
-        action_type = self._enabled_action_types[action]
-
-        # Get action name from dynamic mapping
-        action_name = self._action_mapping.get(action_type)
-        if action_name:
-            action_obj = action_registry.get(action_name)
-            if action_obj:
-                # Capture resource level before action
-                resources_before = agent.resource_level if agent else None
-
-                # Execute the action
-                action_result = action_obj.execute(agent)
-
-                # Log action to database if available
-                if self.db and agent:
-                    try:
-                        self.db.logger.log_agent_action(
-                            step_number=self.time,
-                            agent_id=agent_id,
-                            action_type=action_name,
-                            resources_before=resources_before,
-                            resources_after=agent.resource_level,
-                            reward=0,  # Reward will be calculated later
-                            details=(
-                                action_result.get("details", {})
-                                if isinstance(action_result, dict)
-                                else {}
-                            ),
-                        )
-                    except Exception as e:
-                        logger.warning(
-                            "failed_to_log_agent_action",
-                            action_name=action_name,
-                            error=str(e),
-                            exc_info=True,
-                        )
-                        logger.warning(f"Failed to log agent action {action_name}: {e}")
-            else:
-                logger.warning(
-                    "action_not_found_in_action_registry", action_name=action_name
-                )
-        else:
-            logger.debug(
-                "Action %s (mapped to %s) not available in current simulation configuration",
-                action,
-                action_type,
-            )
-
-    def _calculate_reward(
-        self, agent_id: str, pre_action_state: Optional[Dict[str, Any]] = None
-    ) -> float:
-        """Calculate the reward for a specific agent.
-
-        Computes a reward signal for reinforcement learning based on the agent's
-        state changes and current status. Uses delta-based rewards when pre-action
-        state is available (better for RL), otherwise falls back to state-based rewards.
-
-        Parameters
-        ----------
-        agent_id : str
-            The ID of the agent to calculate reward for.
-        pre_action_state : dict, optional
-            Agent's state before the action was processed. If provided, uses
-            delta-based rewards; otherwise uses state-based rewards.
-
-        Returns
-        -------
-        float
-            The calculated reward value. Returns -10.0 if agent is dead or missing.
-            Uses delta rewards when pre_action_state is available, otherwise state-based.
-
-        Notes
-        -----
-        Delta-based rewards (when pre_action_state provided):
-        - Resource delta: direct resource change from action
-        - Health delta: health change (scaled by 0.5)
-        - Survival bonus: +0.1 for staying alive, -10 penalty for death
-        - Better for reinforcement learning as it directly measures action impact
-
-        State-based rewards (fallback when no pre_action_state):
-        - Resource reward: 0.1 * resource_level
-        - Survival reward: 0.1 for being alive
-        - Health reward: current_health / starting_health ratio
-        - Used for initial state or when delta calculation unavailable
-        """
-        agent = self._agent_objects.get(agent_id)
-        if agent is None:
-            return -10.0
-
-        # Use delta-based rewards if pre-action state is available
-        if pre_action_state is not None:
-            resource_delta = agent.resource_level - pre_action_state["resource_level"]
-            health_delta = agent.current_health - pre_action_state["health"]
-            was_alive = pre_action_state["alive"]
-
-            # Base delta rewards
-            reward = resource_delta + health_delta * 0.5
-
-            # Survival handling
-            if agent.alive:
-                reward += 0.1  # Survival bonus for staying alive
-            else:
-                reward -= 10.0  # Death penalty
-                return reward  # Early return for dead agents
-
-            # TODO: Add action-specific bonuses here when action tracking is implemented
-            # For example:
-            # - Combat success bonus if agent.last_action_success == ActionType.ATTACK
-            # - Cooperation bonus if agent.last_action_success == ActionType.SHARE
-
-            return reward
-
-        # Fallback to state-based rewards when no pre-action state
-        if not agent.alive:
-            return -10.0
-
-        resource_reward = agent.resource_level * 0.1
-        survival_reward = 0.1
-        health_reward = agent.current_health / agent.starting_health
-
-        reward = resource_reward + survival_reward + health_reward
-
-        # TODO: Add state-based action bonuses here when action tracking is implemented
-        # This would require tracking last action and success status on the agent
-
-        return reward
-
-    def _next_agent(self) -> None:
-        """Select the next agent to act in the environment.
-
-        Implements the Agent-Environment-Cycle (AEC) pattern by selecting the
-        next agent in round-robin order. Skips agents that are terminated or
-        truncated, ensuring only active agents are selected for actions.
-
-        Notes
-        -----
-        This method:
-        - Finds the current agent's position in the agent list
-        - Cycles through agents in order starting from the next position
-        - Skips agents marked as terminated or truncated
-        - Sets agent_selection to None if no active agents remain
-        - Detects when a complete cycle of all agents has occurred
-
-        The round-robin scheduling ensures fair time allocation among all
-        active agents. Dead or removed agents are automatically skipped.
-        """
-        if not self.agents:
-            self.agent_selection = None
-            return
-
-        # Store previous agent for cycle detection
-        previous_agent = self.agent_selection
-
-        try:
-            current_idx = self.agents.index(self.agent_selection)
-        except ValueError:
-            current_idx = -1
-
-        for i in range(1, len(self.agents) + 1):
-            next_idx = (current_idx + i) % len(self.agents)
-            next_agent = self.agents[next_idx]
-            if not (
-                self.terminations.get(next_agent, False)
-                or self.truncations.get(next_agent, False)
-            ):
-                self.agent_selection = next_agent
-
-                # Detect if we've completed a full cycle
-                # This happens when we wrap around to the first agent
-                if previous_agent is not None and next_idx < current_idx:
-                    self._cycle_complete = True
-                else:
-                    self._cycle_complete = False
-
-                return
-        self.agent_selection = None
-
-    def _update_agent_state(
-        self,
-        agent_id: str,
-        agent: Optional[Any],
-        observation: np.ndarray,
-        reward: float,
-        terminated: bool,
-        truncated: bool,
-    ) -> Tuple[np.ndarray, float, bool, bool]:
-        """Update the agent's state in the PettingZoo environment.
-
-        Handles updating all internal state dictionaries required for the AECEnv API,
-        including observations, terminations, truncations, infos, and cumulative rewards.
-        Also advances to the next agent in the cycle.
-
-        Parameters
-        ----------
-        agent_id : str
-            The ID of the agent to update
-        agent : Optional[Any]
-            The agent object (can be None for dead agents)
-        observation : np.ndarray
-            The observation for the current agent
-        reward : float
-            The reward received by the agent
-        terminated : bool
-            Whether the episode has terminated
-        truncated : bool
-            Whether the episode was truncated
-
-        Returns
-        -------
-        Tuple[np.ndarray, float, bool, bool]
-            Updated observation, reward, terminated, and truncated values
-
-        PettingZoo Compliance
-        ---------------------
-        - `self.rewards[agent_id]` stores cumulative rewards as required by AECEnv.
-        - `self._cumulative_rewards[agent_id]` is the internal running sum used
-          to keep PettingZoo-compatible behavior across steps.
-        """
-        # Handle case where agent_id is None (no active agents)
-        if agent_id is None:
-            return observation, reward, terminated, truncated
-
-        # Update internal PettingZoo state dictionaries (required for AECEnv API)
-        self.observations[agent_id] = observation
-        self.terminations[agent_id] = terminated
-        self.truncations[agent_id] = truncated
-        self.infos[agent_id] = {}
-
-        # Handle cumulative rewards - PettingZoo expects cumulative rewards in rewards dict
-        self._cumulative_rewards[agent_id] += reward
-        # Update rewards dict with cumulative reward for PettingZoo compatibility
-        self.rewards[agent_id] = self._cumulative_rewards[agent_id]
-
-        # Advance to next agent in the cycle (required for AECEnv API)
-        self._next_agent()
-
-        return observation, reward, terminated, truncated
-
-    def reset(
-        self, seed: Optional[int] = None, options: Optional[Dict[str, Any]] = None
-    ) -> Tuple[np.ndarray, Dict[str, Any]]:
-        # TODO: Reduce code duplication.
-        """Reset the environment to its initial state.
-
-        Parameters
-        ----------
-        seed : int, optional
-            Random seed to set for deterministic behavior. If None, uses existing seed.
-        options : dict, optional
-            Additional options for reset (currently unused).
-
-        Returns
-        -------
-        tuple
-            A 2-tuple containing:
-            - observation (np.ndarray): The initial observation for the first agent
-            - info (dict): Additional information about the reset
-
-        Notes
-        -----
-        - Rebuilds PettingZoo bookkeeping dictionaries and sets `agent_selection`
-          to the first alive agent ID (if any).
-        - If `options['agents']` is provided, the current population is replaced
-          with those agents prior to rebuilding the PettingZoo state.
-        """
-        if seed is not None:
-            self.seed_value = seed
-            random.seed(seed)
-            np.random.seed(seed)
-            try:
-                torch.manual_seed(seed)
-            except RuntimeError:
-                pass
-
-        self.time = 0
-        # Reset metrics tracker
-        self.metrics_tracker.reset()
-
-        self.resources = []
-        self.initialize_resources(self.resource_distribution)
-
-        # Optionally replace agents if provided via options
-        if options and isinstance(options, dict) and options.get("agents") is not None:
-            # Clear existing agents and re-add provided ones
-            self._agent_objects = {}
-            self.agents = []
-            self.agent_observations = {}
-            for agent in options.get("agents", []):
-                self.add_agent(agent)
-        else:
-            # Preserve existing agents and refresh observations
-            self.agent_observations = {}
-            for agent in self._agent_objects.values():
-                self.agent_observations[agent.agent_id] = AgentObservation(
-                    self.observation_config
-                )
-
-        self.spatial_index.set_references(
-            list(self._agent_objects.values()), self.resources
-        )
-        self.spatial_index.update()
-
-        # Reset cycle tracking for proper timestep semantics
-        self._agents_acted_this_cycle = 0
-        self._cycle_complete = False
-
-        # Rebuild PettingZoo agent lists from current alive agents
-        self.agents = [a.agent_id for a in self._agent_objects.values() if a.alive]
-        self.agent_selection = self.agents[0] if self.agents else None
-        self.rewards = {a: 0 for a in self.agents}
-        self._cumulative_rewards = {a: 0 for a in self.agents}
-        self.terminations = {a: False for a in self.agents}
-        self.truncations = {a: False for a in self.agents}
-        self.infos = {a: {} for a in self.agents}
-        self.observations = {a: self._get_observation(a) for a in self.agents}
-
-        if self.agent_selection is None:
-            dummy_obs = np.zeros(
-                self._observation_space.shape, dtype=self._observation_space.dtype
-            )
-            return dummy_obs, {}
-
-        return self.observations[self.agent_selection], self.infos[self.agent_selection]
-
-    def step(
-        self, action: Optional[int] = None
-    ) -> Tuple[np.ndarray, float, bool, bool, Dict[str, Any]]:
-        """Execute one step in the environment for the currently selected agent.
-
-        Parameters
-        ----------
-        action : int, optional
-            The action to take. Must be one of the valid actions defined in Action enum.
-            If None, no action is taken. #! Change to ActionIntent
-
-        Returns
-        -------
-        tuple
-            A 5-tuple containing:
-            - observation (np.ndarray): The observation for the current agent
-            - reward (float): The reward received by the agent
-            - terminated (bool): Whether the episode has terminated
-            - truncated (bool): Whether the episode was truncated (e.g., max steps reached)
-            - info (dict): Additional information about the step
-
-        AEC Semantics
-        -------------
-        - The environment's global update (regeneration, metrics, time advance) occurs
-          once per full cycle, when `_cycle_complete` is detected.
-        - `terminated` may be triggered when all agents are gone or resources reach zero
-          (after a cycle completes); `truncated` is based on `max_steps`.
-        """
-        agent_id = self.agent_selection
-        agent = self._agent_objects.get(agent_id)
-
-        # Capture pre-action state for delta calculations
-        #! This will likely depend on the reward system
-        pre_action_state = None
-        if agent:
-            pre_action_state = {
-                "resource_level": agent.resource_level,
-                "health": agent.current_health,
-                "alive": agent.alive,
-            }
-
-        # Process the action
-        self._process_action(agent_id, action)
-
-        # Initialize terminated to False (will be updated when cycle completes)
-        terminated = False
-
-        # Check for immediate termination conditions (no alive agents)
-        if len(self.agents) == 0:
-            terminated = True
-
-        # Only update environment state when all agents have acted (cycle complete)
-        # This ensures proper timestep semantics in AECEnv
-        if self._cycle_complete and not terminated:
-            self.update()
-
-            # Check termination conditions only after all agents have acted
-            # This prevents premature termination if resources hit zero mid-cycle
-            terminated = terminated or self.cached_total_resources == 0
-
-            self._cycle_complete = False  # Reset for next cycle
-
-        # Check truncation after potential environment update
-        truncated = self.time >= self.max_steps
-
-        # Calculate reward using consolidated method
-        reward = self._calculate_reward(agent_id, pre_action_state)
-
-        # Get observation for current agent
-        observation = (
-            self._get_observation(agent_id)
-            if agent
-            else np.zeros(
-                self._observation_space.shape, dtype=self._observation_space.dtype
-            )
-        )
-
-        # Update agent state and advance to next agent
-        observation, reward, terminated, truncated = self._update_agent_state(
-            agent_id, agent, observation, reward, terminated, truncated
-        )
-
-        return observation, reward, terminated, truncated, {}
-
-    def get_perception_profile(self, reset: bool = False) -> Dict[str, float]:
-        """Return aggregated perception profiling stats.
-
-        Args:
-            reset: If True, reset accumulators after returning.
-        """
-        prof = dict(self._perception_profile)
-        if reset:
-            for k in self._perception_profile.keys():
-                self._perception_profile[k] = 0 if "points" in k else 0.0
-        return prof
-
-    def render(self, mode: str = "human") -> None:
-        """Render the current state of the environment.
-
-        Provides a simple text-based rendering of the current simulation state
-        for monitoring and debugging purposes. Currently only supports human-
-        readable console output with basic statistics.
-
-        Parameters
-        ----------
-        mode : str, default="human"
-            The rendering mode. Currently only supports "human" for console output.
-            Future implementations may support graphical rendering modes.
-
-        Notes
-        -----
-        Current implementation prints:
-        - Current simulation time step
-        - Number of active agents
-        - Total cached resources in the environment
-
-        TODO: Implement proper graphical visualization for better analysis
-        and debugging capabilities.
-        """
-        if mode == "human":
-            print(f"Time: {self.time}")
-            print(f"Active agents: {len(self.agents)}")
-            print(f"Total resources: {self.cached_total_resources}")
-        # TODO: Implement proper visualization if needed
->>>>>>> 21a4d5e3
+"""Environment for AgentFarm Multi-Agent Simulations
+
+Overview
+--------
+The Environment module provides the core simulation environment for AgentFarm multi-agent
+simulations. It orchestrates a 2D multi-agent world using the PettingZoo AEC (Agent-Environment-Cycle)
+pattern, managing agents, resources, spatial indexing, metrics, and optional SQLite-based logging.
+
+The environment implements a service-oriented architecture that favors composability and provides
+clear integration points for reinforcement learning. It serves as the central hub for all
+simulation activities, coordinating between agents, resources, and external systems.
+
+Key Responsibilities
+--------------------
+- **Agent Lifecycle Management**: Add/remove agents, selection order, and step cycle coordination
+- **Resource Lifecycle**: Initialization, regeneration, consumption via ResourceManager
+- **Spatial Queries**: KD-tree accelerated nearby/nearest queries via SpatialIndex
+- **Observation/Action Spaces**: Multi-channel observations and dynamic action mapping
+- **Reward Calculation**: Per-step, delta-aware rewards with survival handling
+- **Metrics Tracking**: Step and cumulative metrics via MetricsTracker with optional DB logging
+- **Service Provision**: Dependency injection for agent services and components
+
+Core Architecture
+-----------------
+The environment implements several key architectural patterns:
+
+- **PettingZoo AEC Pattern**: Agent-Environment-Cycle for multi-agent RL compatibility
+- **Service-Oriented Design**: Provides services to agents through dependency injection
+- **Component-Based Integration**: Works with component-based agent architecture
+- **Spatial Indexing**: Efficient spatial data structures for proximity queries
+- **Resource Management**: Centralized resource lifecycle and distribution
+
+Service Integration
+-------------------
+The environment provides essential services to agents through dependency injection:
+
+- **ISpatialQueryService**: Spatial queries for nearby agents and resources
+- **ITimeService**: Simulation time access and timestamp management
+- **IAgentLifecycleService**: Agent creation, removal, and lifecycle management
+- **IMetricsService**: Metrics recording and performance tracking
+- **IValidationService**: Position and action validation
+- **ILoggingService**: Event logging and debugging support
+
+Spatial Indexing System
+-----------------------
+The environment includes a sophisticated spatial indexing system:
+
+- **KD-Tree Indices**: Primary spatial indexing for efficient proximity queries
+- **Quadtree Indices**: Optional hierarchical spatial indexing for performance comparison
+- **Spatial Hash Indices**: Optional grid-based indexing for near-constant-time queries
+- **Batch Updates**: Optimized batch processing for position updates
+- **Dirty Flagging**: Efficient spatial index maintenance with change tracking
+
+Resource Management
+-------------------
+Comprehensive resource lifecycle management:
+
+- **ResourceManager Integration**: Centralized resource creation, regeneration, and consumption
+- **Dynamic Distribution**: Configurable resource placement and regeneration patterns
+- **Consumption Tracking**: Real-time resource consumption and depletion monitoring
+- **Memory-Mapped Storage**: Optional memory-mapped resource grids for large environments
+- **Resource Analytics**: Detailed resource statistics and depletion warnings
+
+Observation System
+------------------
+Multi-channel observation generation for reinforcement learning:
+
+- **Multi-Channel Observations**: Rich environmental information across multiple channels
+- **Bilinear Interpolation**: Smooth value distribution for continuous positions
+- **Perception Buffers**: Decay and visibility management for realistic perception
+- **Configurable Radius**: Adjustable observation radius for different agent types
+- **Performance Optimization**: Efficient observation generation with profiling
+
+Action System
+-------------
+Dynamic action space management:
+
+- **Action Registry Integration**: Clean action management through centralized registry
+- **Dynamic Action Mapping**: Runtime action space updates for curriculum learning
+- **Action Validation**: Comprehensive action validation and error handling
+- **Action Logging**: Detailed action logging for analysis and debugging
+- **PettingZoo Compliance**: Full compatibility with PettingZoo action spaces
+
+Database Integration
+--------------------
+Optional database integration for data persistence:
+
+- **Structured Logging**: Agent actions, interactions, and state changes
+- **Metrics Persistence**: Population statistics and performance data
+- **Configuration Storage**: Simulation parameters for reproducibility
+- **Interaction Tracking**: Graph-based interaction logging for network analysis
+- **Flexible Backends**: Support for SQLite and other database systems
+
+Determinism and Reproducibility
+-------------------------------
+Comprehensive deterministic behavior support:
+
+- **Seed Management**: Controlled random number generation across all components
+- **Deterministic Initialization**: Consistent environment setup and resource placement
+- **Reproducible Execution**: Same inputs produce identical outputs when seeded
+- **Identity Generation**: Deterministic ID generation for agents and resources
+- **Configuration Persistence**: Complete configuration storage for verification
+
+Performance Optimization
+------------------------
+Advanced performance optimizations:
+
+- **Spatial Index Optimization**: Efficient spatial queries with batch processing
+- **Memory Management**: Proper cleanup and resource management
+- **Database Optimization**: Efficient database operations with batching
+- **Observation Caching**: Optimized observation generation and caching
+- **Profiling Support**: Built-in performance profiling and monitoring
+
+PettingZoo Integration
+---------------------
+Full PettingZoo AECEnv compliance:
+
+- **AEC Pattern Implementation**: Proper Agent-Environment-Cycle semantics
+- **Action/Observation Spaces**: Compatible spaces for RL training
+- **Agent Selection**: Round-robin agent selection with proper cycle management
+- **State Management**: Comprehensive state tracking and updates
+- **Reset Functionality**: Proper environment reset and reinitialization
+
+Usage Examples
+--------------
+```python
+# Create environment
+environment = Environment(
+    width=100,
+    height=100,
+    resource_distribution=resource_config,
+    db_path="simulation.db",
+    config=simulation_config,
+    seed=42
+)
+
+# Add agents
+agent = agent_factory.create_default_agent("agent_001", (50, 50))
+environment.add_agent(agent)
+
+# Run simulation step
+observation, reward, terminated, truncated, info = environment.step(action)
+
+# Get spatial queries
+nearby_agents = environment.get_nearby_agents((50, 50), radius=10)
+nearest_resource = environment.get_nearest_resource((50, 50))
+```
+
+Integration Points
+------------------
+The environment integrates with other AgentFarm components:
+
+- **AgentFactory**: Creates agents with proper service injection
+- **ResourceManager**: Manages resource lifecycle and distribution
+- **SpatialIndex**: Provides efficient spatial query capabilities
+- **MetricsTracker**: Tracks simulation statistics and performance
+- **Database Systems**: Persists simulation data for analysis
+- **Action Registry**: Manages available actions and their implementations
+
+Notes
+-----
+- Action mapping is dynamic and may be updated at runtime (curriculum/pruning)
+- Spatial index rebuilds are optimized with dirty flags and hashing
+- In-memory DB mode is supported for tests or ephemeral runs
+- All services are properly initialized and available to agents
+- The environment supports both interactive and batch simulation modes
+"""
+
+import math
+import random
+import time as _time
+from typing import Any, Callable, Dict, List, Optional, Tuple, Union
+
+import numpy as np
+import torch
+from gymnasium import spaces
+from pettingzoo import AECEnv
+
+from farm.config import ResourceConfig, SimulationConfig
+
+# Use action registry for cleaner action management
+from farm.core.action import ActionType, action_registry
+from farm.core.channels import NUM_CHANNELS
+from farm.core.geometry import discretize_position_continuous
+from farm.core.interfaces import DatabaseFactoryProtocol, DatabaseProtocol
+from farm.core.metrics_tracker import MetricsTracker
+from farm.core.observations import AgentObservation, ObservationConfig
+from farm.core.resource_manager import ResourceManager
+from farm.core.services.implementations import (
+    EnvironmentAgentLifecycleService,
+    EnvironmentLoggingService,
+    EnvironmentMetricsService,
+    EnvironmentTimeService,
+    EnvironmentValidationService,
+    SpatialIndexAdapter,
+)
+from farm.core.spatial import SpatialIndex
+from farm.core.state import EnvironmentState
+from farm.utils.identity import Identity, IdentityConfig
+from farm.utils.logging import get_logger
+
+logger = get_logger(__name__)
+
+
+def bilinear_distribute_value(
+    position: Tuple[float, float],
+    value: float,
+    grid: torch.Tensor,
+    grid_size: Tuple[int, int],
+) -> None:
+    """
+    Distribute a value across grid cells using bilinear interpolation.
+
+    This preserves continuous position information by distributing values
+    across the four nearest grid cells based on the fractional position components.
+
+    Args:
+        position: (x, y) continuous coordinates
+        value: Value to distribute
+        grid: Target grid tensor of shape (H, W)
+        grid_size: (width, height) of the grid
+    """
+    x, y = position
+    width, height = grid_size
+
+    # Get the four nearest grid cells
+    x_floor = int(math.floor(x))
+    y_floor = int(math.floor(y))
+    x_ceil = min(x_floor + 1, width - 1)
+    y_ceil = min(y_floor + 1, height - 1)
+
+    # Calculate interpolation weights
+    x_frac = x - x_floor
+    y_frac = y - y_floor
+
+    # Ensure we don't go out of bounds
+    x_floor = max(0, min(x_floor, width - 1))
+    y_floor = max(0, min(y_floor, height - 1))
+    x_ceil = max(0, min(x_ceil, width - 1))
+    y_ceil = max(0, min(y_ceil, height - 1))
+
+    # Bilinear interpolation weights
+    w00 = (1 - x_frac) * (1 - y_frac)  # bottom-left
+    w01 = (1 - x_frac) * y_frac  # top-left
+    w10 = x_frac * (1 - y_frac)  # bottom-right
+    w11 = x_frac * y_frac  # top-right
+
+    # Distribute the value
+    grid[y_floor, x_floor] += value * w00
+    grid[y_ceil, x_floor] += value * w01
+    grid[y_floor, x_ceil] += value * w10
+    grid[y_ceil, x_ceil] += value * w11
+
+
+class Environment(AECEnv):
+    """Multi-agent simulation environment for AgentFarm.
+
+    The Environment class manages a 2D world containing agents and resources,
+    supporting multi-agent reinforcement learning through the PettingZoo API.
+    It handles agent lifecycle, resource management, spatial relationships,
+    combat interactions, and evolutionary dynamics.
+
+    The environment provides:
+    - Spatial indexing for efficient proximity queries
+    - Resource spawning and regeneration
+    - Agent birth, death, and reproduction
+    - Combat and cooperation mechanics
+    - Observation generation for RL training
+    - Comprehensive metrics tracking
+    - Database logging for analysis
+    - Service-oriented architecture for agent dependencies
+
+    Attributes:
+        width (int): Environment width in grid units
+        height (int): Environment height in grid units
+        agents (list): List of active agent IDs (PettingZoo requirement)
+        resources (list): List of resource nodes in the environment
+        time (int): Current simulation time step
+        simulation_id (str): Unique identifier for this simulation run
+        spatial_index (SpatialIndex): Efficient spatial query system
+        resource_manager (ResourceManager): Handles resource lifecycle
+        metrics_tracker (MetricsTracker): Tracks simulation statistics
+        db (DatabaseProtocol): Optional database implementing DatabaseProtocol
+
+    Services (for agent dependency injection):
+        spatial_service (ISpatialQueryService): Spatial query operations
+        time_service (ITimeService): Simulation time access
+        lifecycle_service (IAgentLifecycleService): Agent lifecycle management
+        metrics_service (IMetricsService): Metrics recording
+        validation_service (IValidationService): Position validation
+        logging_service (ILoggingService): Event logging
+
+    Inherits from:
+        AECEnv: PettingZoo's Agent-Environment-Cycle environment base class
+    """
+
+    def __init__(
+        self,
+        width: int,
+        height: int,
+        resource_distribution: Union[Dict[str, Any], Callable],
+        db_path: str = "simulation.db",
+        max_resource: Optional[float] = None,
+        config: Optional[Any] = None,
+        simulation_id: Optional[str] = None,
+        seed: Optional[int] = None,
+        initial_agents: Optional[List[Any]] = None,
+        db_factory: Optional[DatabaseFactoryProtocol] = None,
+    ) -> None:
+        """Initialize the AgentFarm environment.
+
+        Creates a new simulation environment with specified dimensions and
+        configuration. Sets up spatial indexing, resource management, metrics
+        tracking, and database logging.
+
+        Parameters
+        ----------
+        width : int
+            Width of the environment in grid units
+        height : int
+            Height of the environment in grid units
+        resource_distribution : dict or callable
+            Configuration for initial resource placement. Can be a dictionary
+            specifying resource parameters or a callable that generates resources.
+        db_path : str, optional
+            Path to SQLite database file for logging simulation data.
+            Defaults to "simulation.db".
+        max_resource : float, optional
+            Maximum resource amount for normalization. If None, uses config
+            value or defaults to reasonable value.
+        config : object, optional
+            Configuration object containing simulation parameters like
+            max_steps, agent counts, observation settings, etc.
+        simulation_id : str, optional
+            Unique identifier for this simulation. If None, generates a new
+            short UUID.
+        seed : int, optional
+            Random seed for deterministic simulation. If None, uses config
+            seed or remains non-deterministic.
+        initial_agents : list, optional
+            Pre-instantiated agents to add to the environment at initialization.
+            If provided, these agents will be added after environment setup.
+        db_factory : DatabaseFactoryProtocol, optional
+            Factory for creating database instances. If None, uses default
+            database setup.
+
+        Raises
+        ------
+        ValueError
+            If width or height are non-positive
+        Exception
+            If database setup fails or resource initialization fails
+        """
+        super().__init__()
+        # Set seed if provided
+        self.seed_value = seed if seed is not None else config.seed if config and config.seed else None
+        if self.seed_value is not None:
+            random.seed(self.seed_value)
+            np.random.seed(self.seed_value)
+            try:
+                torch.manual_seed(self.seed_value)
+            except RuntimeError as e:
+                logger.warning("Failed to seed torch with value %s: %s", self.seed_value, e)
+
+        # Initialize basic attributes
+        self.width = width
+        self.height = height
+        self.agents = []
+        self._agent_objects = {}  # Internal mapping: agent_id -> agent object
+        self.resources = []
+        self.time = 0
+
+        # Initialize identity service (deterministic if seed provided)
+        self.identity = Identity(IdentityConfig(deterministic_seed=self.seed_value))
+
+        # Store simulation ID
+        self.simulation_id = simulation_id or self.identity.simulation_id()
+
+        # Setup database and get initialized database instance
+        if db_factory is not None:
+            self.db = db_factory.setup_db(db_path, self.simulation_id, config.to_dict() if config else None)
+        else:
+            # Import setup_db only when needed to avoid circular imports
+            from farm.database.utilities import setup_db
+
+            self.db = setup_db(db_path, self.simulation_id, config.to_dict() if config else None)
+
+        # Use self.identity for all ID needs
+        self.max_resource = max_resource
+        self.config = config
+        self.resource_distribution = resource_distribution
+        self.max_steps = config.max_steps if config and hasattr(config, "max_steps") else 1000
+
+        # Initialize action mapping based on configuration and available actions
+        self._initialize_action_mapping()
+
+        # Initialize PettingZoo required attributes
+        self.agent_selection = None
+        self.rewards = {}
+        self._cumulative_rewards = {}
+        self.terminations = {}
+        self.truncations = {}
+        self.infos = {}
+        self.observations = {}
+
+        # Initialize spatial index attributes
+        self._quadtree_enabled = False
+        self._spatial_hash_enabled = False
+
+        # Initialize spatial index for efficient spatial queries with batch updates
+        from farm.utils.config_utils import resolve_spatial_index_config
+
+        spatial_config = resolve_spatial_index_config(config)
+
+        if spatial_config:
+            self.spatial_index = SpatialIndex(
+                self.width,
+                self.height,
+                enable_batch_updates=spatial_config.enable_batch_updates,
+                region_size=spatial_config.region_size,
+                max_batch_size=spatial_config.max_batch_size,
+                dirty_region_batch_size=getattr(spatial_config, "dirty_region_batch_size", 10),
+            )
+
+            # Enable additional index types if configured
+            if spatial_config.enable_quadtree_indices:
+                self.enable_quadtree_indices()
+            if spatial_config.enable_spatial_hash_indices:
+                self.enable_spatial_hash_indices(spatial_config.spatial_hash_cell_size)
+        else:
+            # Default configuration with batch updates enabled
+            self.spatial_index = SpatialIndex(
+                self.width,
+                self.height,
+                enable_batch_updates=True,
+                region_size=50.0,
+                max_batch_size=100,
+                dirty_region_batch_size=10,
+            )
+
+        # Provide spatial service via adapter around spatial_index
+        self.spatial_service = SpatialIndexAdapter(self.spatial_index)
+
+        # Initialize metrics tracker
+        self.metrics_tracker = MetricsTracker()
+        # Provide metrics service delegating to the environment
+        self.metrics_service = EnvironmentMetricsService(self)
+
+        # Provide time service delegating to the environment
+        self.time_service = EnvironmentTimeService(self)
+
+        # Provide lifecycle service delegating to the environment
+        self.lifecycle_service = EnvironmentAgentLifecycleService(self)
+
+        # Initialize resource sharing counters
+        self.resources_shared = 0.0
+        self.resources_shared_this_step = 0.0
+
+        # Cache total resources to avoid recomputing on every step
+        self.cached_total_resources = 0.0
+
+        # Initialize cycle tracking for proper timestep semantics
+        self._agents_acted_this_cycle = 0
+        self._cycle_complete = False
+
+        # Initialize resource manager
+        self.resource_manager = ResourceManager(
+            width=self.width,
+            height=self.height,
+            config=self.config,
+            seed=self.seed_value,
+            database_logger=self.db.logger if self.db else None,
+            spatial_index=self.spatial_index,
+            simulation_id=self.simulation_id,
+        )
+
+        # Initialize environment
+        self.initialize_resources(self.resource_distribution)
+
+        # Add observation space setup:
+        self._setup_observation_space(self.config)
+
+        # Add action space setup call:
+        self._setup_action_space()
+
+        # Note: Agent observations are now handled by PerceptionComponent
+
+        # If pre-instantiated agents are provided, add them now
+        if initial_agents:
+            for agent in initial_agents:
+                self.add_agent(agent)
+
+        # Update spatial index references now that resources and agents are initialized
+        # Pass a live view of agent objects to avoid accidental string ID lists
+        self.spatial_index.set_references(list(self._agent_objects.values()), self.resources)
+        self.spatial_index.update()
+
+        # Quadtree and spatial hash indices are already initialized above
+
+        # Perception profiler accumulators
+        self._perception_profile = {
+            "spatial_query_time_s": 0.0,
+            "bilinear_time_s": 0.0,
+            "nearest_time_s": 0.0,
+            "bilinear_points": 0,
+            "nearest_points": 0,
+        }
+
+        # Population milestone tracking
+        self._logged_population_milestones = set()
+
+        # Resource depletion warning tracking
+        self._initial_total_resources = None
+        self._warned_10_percent = False
+        self._warned_25_percent = False
+
+        # Log environment initialization completion
+        logger.info(
+            "environment_initialized",
+            simulation_id=self.simulation_id,
+            dimensions=(self.width, self.height),
+            initial_agents=len(self.agents),
+            initial_resources=len(self.resources),
+            total_resource_amount=sum(r.amount for r in self.resources),
+            seed=self.seed_value,
+            max_steps=self.max_steps,
+            database_path=self.db.db_path if self.db else None,
+            observation_channels=getattr(self, "NUM_CHANNELS", None),
+            action_count=(len(self._action_mapping) if hasattr(self, "_action_mapping") else None),
+        )
+
+    def _initialize_action_mapping(self) -> None:
+        """Initialize the action mapping based on configuration and available actions.
+
+        Creates a dynamic mapping between Action enum values and action registry names.
+        Allows for flexible action configuration where simulations can enable/disable
+        specific actions and handle missing actions gracefully.
+
+        The mapping supports:
+        - Configuration-driven action enabling/disabling
+        - Dynamic discovery of available actions in registry
+        - Validation of required actions
+        - Graceful handling of missing actions
+        """
+        # Default mapping from ActionType enum to action registry names
+        default_action_mapping = {
+            ActionType.DEFEND: "defend",
+            ActionType.ATTACK: "attack",
+            ActionType.GATHER: "gather",
+            ActionType.SHARE: "share",
+            ActionType.MOVE: "move",
+            ActionType.REPRODUCE: "reproduce",
+            ActionType.PASS: "pass",
+        }
+
+        # Get enabled actions from config, or use all available if not specified
+        if self.config and hasattr(self.config, "enabled_actions"):
+            enabled_actions = getattr(self.config, "enabled_actions")
+            if isinstance(enabled_actions, list):
+                # Convert list of action names to mapping
+                self._action_mapping = {}
+                for action_name in enabled_actions:
+                    # Find the corresponding Action enum value
+                    for action_enum, registry_name in default_action_mapping.items():
+                        if registry_name == action_name:
+                            self._action_mapping[action_enum] = action_name
+                            break
+            else:
+                self._action_mapping = default_action_mapping
+        else:
+            self._action_mapping = default_action_mapping
+
+        # Validate that all mapped actions exist in the registry
+        missing_actions = []
+        for action_enum, action_name in self._action_mapping.items():
+            if not action_registry.get(action_name):
+                missing_actions.append(action_name)
+
+        if missing_actions:
+            logger.warning("missing_actions_in_registry", missing_actions=missing_actions)
+            # Remove missing actions from mapping
+            self._action_mapping = {k: v for k, v in self._action_mapping.items() if v not in missing_actions}
+
+        # Log the final action mapping
+        available_actions = list(self._action_mapping.values())
+        logger.info(
+            "action_mapping_initialized",
+            action_count=len(available_actions),
+            available_actions=available_actions,
+        )
+
+    @property
+    def agent_objects(self) -> List[Any]:
+        """Backward compatibility property to get all agent objects as a list."""
+        return list(self._agent_objects.values())
+
+    def mark_positions_dirty(self) -> None:
+        """Public method for agents to mark positions as dirty when they move."""
+        self.spatial_index.mark_positions_dirty()
+
+    def process_batch_spatial_updates(self, force: bool = False) -> None:
+        """
+        Process any pending batch spatial updates.
+
+        Parameters
+        ----------
+        force : bool
+            Force processing even if batch is not full
+        """
+        if hasattr(self.spatial_index, "process_batch_updates"):
+            self.spatial_index.process_batch_updates(force=force)
+
+    def get_spatial_performance_stats(self) -> Dict[str, Any]:
+        """Get performance statistics for spatial indexing and batch updates."""
+        stats = {}
+
+        # Get basic spatial index stats
+        if hasattr(self.spatial_index, "get_stats"):
+            stats.update(self.spatial_index.get_stats())
+
+        # Get batch update stats if available
+        if hasattr(self.spatial_index, "get_batch_update_stats"):
+            batch_stats = self.spatial_index.get_batch_update_stats()
+            stats["batch_updates"] = batch_stats
+
+        # Get perception profile stats
+        if hasattr(self, "get_perception_profile"):
+            perception_stats = self.get_perception_profile()
+            stats["perception"] = perception_stats
+
+        return stats
+
+    def enable_batch_spatial_updates(self, region_size: float = 50.0, max_batch_size: int = 100) -> None:
+        """Enable batch spatial updates with the specified configuration."""
+        if hasattr(self.spatial_index, "enable_batch_updates"):
+            self.spatial_index.enable_batch_updates(region_size, max_batch_size)
+
+    def disable_batch_spatial_updates(self) -> None:
+        """Disable batch spatial updates and process any pending updates."""
+        if hasattr(self.spatial_index, "disable_batch_updates"):
+            self.spatial_index.disable_batch_updates()
+
+    def get_nearby_agents(self, position: Tuple[float, float], radius: float) -> List[Any]:
+        """Find all agents within radius of position.
+
+        Parameters
+        ----------
+        position : tuple
+            (x, y) coordinates to search around
+        radius : float
+            Search radius
+
+        Returns
+        -------
+        list
+            List of agents within radius
+        """
+        # Use generic method with "agents" index
+        nearby = self.spatial_index.get_nearby(position, radius, ["agents"])
+        return nearby.get("agents", [])
+
+    def get_nearby_resources(self, position: Tuple[float, float], radius: float) -> List[Any]:
+        """Find all resources within radius of position.
+
+        Parameters
+        ----------
+        position : tuple
+            (x, y) coordinates to search around
+        radius : float
+            Search radius
+
+        Returns
+        -------
+        list
+            List of resources within radius
+        """
+        # Use generic method with "resources" index
+        nearby = self.spatial_index.get_nearby(position, radius, ["resources"])
+        return nearby.get("resources", [])
+
+    def get_nearest_resource(self, position: Tuple[float, float]) -> Optional[Any]:
+        """Find nearest resource to position.
+
+        Parameters
+        ----------
+        position : tuple
+            (x, y) coordinates to search from
+
+        Returns
+        -------
+        Resource or None
+            Nearest resource if any exist
+        """
+        # Use generic method with "resources" index
+        nearest = self.spatial_index.get_nearest(position, ["resources"])
+        return nearest.get("resources")
+
+    def enable_quadtree_indices(self) -> None:
+        """Enable Quadtree indices alongside existing KD-tree indices.
+
+        This creates additional Quadtree-based spatial indices for performance
+        comparison and hierarchical spatial operations. The Quadtrees will be
+        available alongside the existing KD-tree indices.
+        """
+        if self._quadtree_enabled:
+            return  # Already enabled
+
+        # Register Quadtree versions of the default indices
+        self.spatial_index.register_index(
+            name="agents_quadtree",
+            data_getter=lambda: list(self._agent_objects.values()),
+            position_getter=lambda a: a.position,
+            filter_func=lambda a: getattr(a, "alive", True),
+            index_type="quadtree",
+        )
+
+        self.spatial_index.register_index(
+            name="resources_quadtree",
+            data_reference=self.resources,
+            position_getter=lambda r: r.position,
+            filter_func=None,
+            index_type="quadtree",
+        )
+
+        self._quadtree_enabled = True
+        logger.info("Quadtree indices enabled for spatial queries")
+
+    def enable_spatial_hash_indices(self, cell_size: Optional[float] = None) -> None:
+        """Enable Spatial Hash Grid indices alongside existing KD-tree indices.
+
+        Registers spatial-hash-based indices for agents and resources. Spatial hash
+        indices provide near-constant-time neighborhood queries by inspecting only
+        nearby buckets and support efficient dynamic updates.
+
+        Parameters
+        ----------
+        cell_size : float, optional
+            Size of each grid cell. If None, a heuristic based on environment
+            size is used to choose a reasonable default.
+        """
+        if self._spatial_hash_enabled:
+            return
+
+        self.spatial_index.register_index(
+            name="agents_hash",
+            data_getter=lambda: list(self._agent_objects.values()),
+            position_getter=lambda a: a.position,
+            filter_func=lambda a: getattr(a, "alive", True),
+            index_type="spatial_hash",
+            cell_size=cell_size,
+        )
+
+        self.spatial_index.register_index(
+            name="resources_hash",
+            data_reference=self.resources,
+            position_getter=lambda r: r.position,
+            filter_func=None,
+            index_type="spatial_hash",
+            cell_size=cell_size,
+        )
+
+        self._spatial_hash_enabled = True
+        logger.info("Spatial hash indices enabled for spatial queries (cell_size=%s)", cell_size)
+
+    # Resource IDs are managed by ResourceManager
+
+    def consume_resource(self, resource: Any, amount: float) -> float:
+        """Consume resources from a specific resource node.
+
+        Parameters
+        ----------
+        resource : Resource
+            Resource to consume from
+        amount : float
+            Amount to consume
+
+        Returns
+        -------
+        float
+            Actual amount consumed
+        """
+        return self.resource_manager.consume_resource(resource, amount)
+
+    def initialize_resources(self, distribution: Union[Dict[str, Any], Callable]) -> None:
+        """Initialize resources in the environment using ResourceManager.
+
+        Creates initial resource nodes based on the provided distribution
+        configuration. Resources are placed according to the distribution
+        parameters and assigned proper amounts.
+
+        Parameters
+        ----------
+        distribution : dict or callable
+            Resource distribution configuration specifying how resources
+            should be placed in the environment. Can include parameters
+            like density, clustering, amount ranges, etc.
+
+        Notes
+        -----
+        This method delegates to ResourceManager for actual resource creation
+        and then synchronizes the environment's resource list with the manager.
+        The next_resource_id counter is also synchronized to ensure unique IDs.
+        """
+        # Use ResourceManager to initialize resources (passes through to original logic)
+        resources = self.resource_manager.initialize_resources(distribution)
+
+        # Update environment's resource list to match ResourceManager
+        self.resources = self.resource_manager.resources
+
+        # Update cached total resources after initialization
+        self.cached_total_resources = sum(r.amount for r in self.resources)
+
+        # Resource IDs are fully managed by ResourceManager
+
+    def remove_agent(self, agent: Any) -> None:
+        """Remove an agent from the environment.
+
+        Handles complete agent removal including death recording, cleanup of
+        internal data structures, and spatial index updates. This is typically
+        called when an agent dies or is otherwise removed from the simulation.
+
+        Parameters
+        ----------
+        agent : Agent
+            The agent object to remove. Must have an agent_id attribute.
+
+        Notes
+        -----
+        This method:
+        - Records the death event for metrics tracking
+        - Removes the agent from internal object mapping
+        - Removes the agent from PettingZoo's agent list
+        - Cleans up all PettingZoo state dictionaries
+        - Marks spatial index as dirty for next update
+        - Cleans up agent observation data
+        """
+        # Log agent removal before processing
+        logger.info(
+            "agent_removed",
+            agent_id=agent.agent_id,
+            agent_type=agent.__class__.__name__,
+            cause=getattr(agent, "death_cause", "unknown"),
+            lifespan=self.time - agent.state_manager.birth_time,
+            final_resources=(agent.get_component("resource").level if agent.get_component("resource") else 0.0),
+            final_health=(agent.get_component("combat").health if agent.get_component("combat") else 0.0),
+            generation=agent.state_manager.generation,
+            step=self.time,
+            remaining_agents=len(self.agents) - 1,
+        )
+
+        agent_id = agent.agent_id
+        self.record_death()
+        if agent_id in self._agent_objects:
+            del self._agent_objects[agent_id]
+        if agent_id in self.agents:
+            self.agents.remove(agent_id)  # Remove from PettingZoo agents list
+
+        # Check for population milestones after removal
+        current_population = len(self.agents)
+        milestones = [1, 10, 25, 50, 100, 250, 500, 1000, 5000, 10000]
+
+        # Find the closest milestone (checking for decline)
+        for milestone in milestones:
+            if milestone not in self._logged_population_milestones:
+                if current_population < milestone:
+                    # Log this milestone
+                    agent_type_counts = {}
+                    for agent in self._agent_objects.values():
+                        agent_type = agent.__class__.__name__
+                        agent_type_counts[agent_type] = agent_type_counts.get(agent_type, 0) + 1
+
+                    logger.info(
+                        "population_milestone_reached",
+                        milestone=milestone,
+                        current_population=current_population,
+                        step=self.time,
+                        agent_types=agent_type_counts,
+                        direction="decline",
+                    )
+
+                    self._logged_population_milestones.add(milestone)
+                    break
+
+        # Clean up PettingZoo state dictionaries to prevent stale references
+        if agent_id in self._cumulative_rewards:
+            del self._cumulative_rewards[agent_id]
+        if agent_id in self.rewards:
+            del self.rewards[agent_id]
+        if agent_id in self.terminations:
+            del self.terminations[agent_id]
+        if agent_id in self.truncations:
+            del self.truncations[agent_id]
+        if agent_id in self.infos:
+            del self.infos[agent_id]
+        if agent_id in self.observations:
+            del self.observations[agent_id]
+
+        # Update agent_selection if necessary
+        if self.agent_selection == agent_id or not self.agents:
+            self._next_agent()
+
+        self.spatial_index.mark_positions_dirty()  # Mark positions as dirty when agent is removed
+        # Note: Agent observations are now handled by PerceptionComponent
+
+    def log_interaction_edge(
+        self,
+        source_type: str,
+        source_id: str,
+        target_type: str,
+        target_id: str,
+        interaction_type: str,
+        action_type: Optional[str] = None,
+        details: Optional[Dict[str, Any]] = None,
+    ) -> None:
+        """Log an interaction as an edge between nodes if database is enabled.
+
+        Records interactions between agents and other entities (agents, resources)
+        as graph edges in the database for network analysis and relationship tracking.
+
+        Parameters
+        ----------
+        source_type : str
+            Type of the source entity (e.g., 'agent', 'resource')
+        source_id : str
+            Unique identifier of the source entity
+        target_type : str
+            Type of the target entity (e.g., 'agent', 'resource')
+        target_id : str
+            Unique identifier of the target entity
+        interaction_type : str
+            Type of interaction (e.g., 'attack', 'share', 'gather')
+        action_type : str, optional
+            Specific action type if different from interaction_type
+        details : dict, optional
+            Additional interaction details (e.g., amount transferred, damage dealt)
+
+        Notes
+        -----
+        If no database is configured, this method returns silently without logging.
+        Errors during logging are caught and logged as warnings to prevent
+        simulation disruption.
+        """
+        if self.db is None:
+            return
+        try:
+            self.db.logger.log_interaction_edge(
+                step_number=self.time,
+                source_type=source_type,
+                source_id=source_id,
+                target_type=target_type,
+                target_id=target_id,
+                interaction_type=interaction_type,
+                action_type=action_type,
+                details=details,
+            )
+        except (ValueError, TypeError, AttributeError) as e:
+            logger.error(
+                "interaction_logging_failed",
+                error_type=type(e).__name__,
+                error_message=str(e),
+            )
+
+    def log_reproduction_event(
+        self,
+        step_number: int,
+        parent_id: str,
+        success: bool,
+        parent_resources_before: float,
+        parent_resources_after: float,
+        offspring_id: Optional[str] = None,
+        offspring_initial_resources: Optional[float] = None,
+        failure_reason: Optional[str] = None,
+        parent_position: Optional[Tuple[float, float]] = None,
+        parent_generation: Optional[int] = None,
+        offspring_generation: Optional[int] = None,
+    ) -> None:
+        """Log a reproduction event if database is enabled.
+
+        Records reproduction attempts and outcomes in the database for analysis
+        of evolutionary dynamics, resource costs, and population growth patterns.
+
+        Parameters
+        ----------
+        step_number : int
+            Current simulation step when reproduction occurred
+        parent_id : str
+            Unique identifier of the parent agent attempting reproduction
+        success : bool
+            Whether the reproduction attempt was successful
+        parent_resources_before : float
+            Parent's resource level before reproduction attempt
+        parent_resources_after : float
+            Parent's resource level after reproduction attempt
+        offspring_id : str, optional
+            Unique identifier of the offspring if reproduction succeeded
+        offspring_initial_resources : float, optional
+            Initial resource level assigned to offspring
+        failure_reason : str, optional
+            Description of why reproduction failed (if applicable)
+        parent_position : tuple[float, float], optional
+            Position of the parent agent at time of reproduction
+        parent_generation : int, optional
+            Generation number of the parent agent
+        offspring_generation : int, optional
+            Generation number assigned to the offspring
+
+        Notes
+        -----
+        If no database is configured, this method returns silently without logging.
+        Errors during logging are caught and logged as warnings to prevent
+        simulation disruption.
+        """
+        if self.db is None:
+            return
+        try:
+            self.db.log_reproduction_event(
+                step_number=step_number,
+                parent_id=parent_id,
+                success=success,
+                parent_resources_before=parent_resources_before,
+                parent_resources_after=parent_resources_after,
+                offspring_id=offspring_id,
+                offspring_initial_resources=offspring_initial_resources,
+                failure_reason=failure_reason,
+                parent_position=parent_position,
+                parent_generation=parent_generation,
+                offspring_generation=offspring_generation,
+            )
+        except (ValueError, TypeError, AttributeError) as e:
+            logger.error(
+                "reproduction_logging_failed",
+                error_type=type(e).__name__,
+                error_message=str(e),
+            )
+
+    def update(self) -> None:
+        """Update environment state for current time step.
+
+        Performs a full environment update including resource regeneration,
+        metrics calculation, spatial index updates, and time advancement.
+        This method is called once per simulation step to advance the world state.
+
+        The update process includes:
+        - Resource regeneration and decay using ResourceManager
+        - Metrics calculation and logging for current state
+        - Spatial index updates for efficient proximity queries
+        - Counter resets for step-specific tracking
+        - Time step increment
+
+        Raises
+        ------
+        Exception
+            If any critical update operation fails, the exception is logged
+            and re-raised to halt the simulation.
+
+        Notes
+        -----
+        This method should be called after all agents have taken their actions
+        for the current time step but before the next step begins.
+        """
+        try:
+            # Update resources using ResourceManager
+            resource_stats = self.resource_manager.update_resources(self.time)
+
+            # Update cached total resources after resource regeneration
+            self.cached_total_resources = sum(r.amount for r in self.resources)
+
+            # Log resource update statistics if needed
+            if resource_stats["regeneration_events"] > 0:
+                logger.debug(
+                    "Resource update: %s resources regenerated",
+                    resource_stats["regeneration_events"],
+                )
+
+            # Check resource levels periodically
+            if self.time % 50 == 0:  # Check every 50 steps
+                if self._initial_total_resources is None:
+                    self._initial_total_resources = self.cached_total_resources
+
+                if self._initial_total_resources > 0:
+                    resource_ratio = self.cached_total_resources / self._initial_total_resources
+                    active_resources = len([r for r in self.resources if r.amount > 0])
+
+                    # Warn at different thresholds
+                    if resource_ratio < 0.1 and not self._warned_10_percent:
+                        logger.warning(
+                            "resources_critically_low",
+                            remaining_ratio=round(resource_ratio, 3),
+                            remaining_total=round(self.cached_total_resources, 2),
+                            active_nodes=active_resources,
+                            total_nodes=len(self.resources),
+                            step=self.time,
+                            agents=len(self.agents),
+                        )
+                        self._warned_10_percent = True
+
+                    elif resource_ratio < 0.25 and not self._warned_25_percent:
+                        logger.warning(
+                            "resources_running_low",
+                            remaining_ratio=round(resource_ratio, 3),
+                            remaining_total=round(self.cached_total_resources, 2),
+                            active_nodes=active_resources,
+                            step=self.time,
+                        )
+                        self._warned_25_percent = True
+
+            # Calculate and log metrics
+            metrics = self._calculate_metrics()
+            self.metrics_tracker.update_metrics(
+                metrics,
+                db=self.db,
+                time=self.time,
+                agent_objects=self._agent_objects,
+                resources=self.resources,
+            )
+
+            # Update spatial performance metrics
+            spatial_stats = self.get_spatial_performance_stats()
+            self.metrics_tracker.update_spatial_performance_metrics(spatial_stats)
+
+            # Update spatial index (this will process any pending batch updates)
+            self.spatial_index.update()
+
+            # Process any remaining batch updates to ensure all position changes are applied
+            self.process_batch_spatial_updates(force=True)
+
+            # Reset counters for next step
+            self.resources_shared_this_step = 0
+            self.combat_encounters_this_step = 0
+            self.successful_attacks_this_step = 0
+
+            # Log milestone every 100 steps
+            if self.time % 100 == 0 and self.time > 0:
+                # Calculate agent statistics
+                agents_alive = len(self.agents)
+                # Calculate average health using walrus operator to avoid duplicate lookups
+                health_values = [combat.health for a in self._agent_objects.values() if (combat := a.get_component("combat"))]
+                avg_health = np.mean(health_values) if health_values else 0.0
+                
+                # Calculate average resources using walrus operator to avoid duplicate lookups
+                resource_values = [resource.level for a in self._agent_objects.values() if (resource := a.get_component("resource"))]
+                avg_resources = np.mean(resource_values) if resource_values else 0.0
+
+                # Agent type distribution
+                agent_type_counts = {}
+                for agent in self._agent_objects.values():
+                    agent_type = agent.__class__.__name__
+                    agent_type_counts[agent_type] = agent_type_counts.get(agent_type, 0) + 1
+
+                logger.info(
+                    "simulation_milestone",
+                    step=self.time,
+                    agents_alive=agents_alive,
+                    total_resources=self.cached_total_resources,
+                    resource_nodes=len([r for r in self.resources if r.amount > 0]),
+                    avg_agent_health=round(avg_health, 2),
+                    avg_agent_resources=round(avg_resources, 2),
+                    agent_types=agent_type_counts,
+                    combat_encounters=getattr(self, "combat_encounters_this_step", 0),
+                    resources_shared=getattr(self, "resources_shared_this_step", 0),
+                )
+
+            # Increment time step
+            self.time += 1
+
+        except (RuntimeError, ValueError, AttributeError) as e:
+            logger.error("environment_update_error", error=str(e), exc_info=True)
+            raise
+
+    def _get_agent_database_record(self, agent: Any) -> Dict[str, Any]:
+        """Extract agent data for database logging.
+
+        Safely extracts all necessary agent data for database logging, handling
+        missing components and attributes gracefully with appropriate defaults.
+
+        Parameters
+        ----------
+        agent : Agent
+            The agent object to extract data from
+
+        Returns
+        -------
+        dict
+            Dictionary containing agent data for database logging with keys:
+            - simulation_id: Current simulation ID
+            - agent_id: Agent's unique identifier
+            - birth_time: Current simulation time
+            - agent_type: Agent's class name
+            - position: Agent's current position
+            - initial_resources: Agent's current resource level
+            - starting_health: Agent's maximum health
+            - starvation_counter: Agent's starvation step counter
+            - genome_id: Agent's genome identifier (if applicable)
+            - generation: Agent's generation number (if applicable)
+            - action_weights: Agent's action weight configuration
+        """
+        # Get component data safely - components may not exist
+        resource_component = agent.get_component("resource")
+        combat_component = agent.get_component("combat")
+
+        # Safely access component properties with fallbacks
+        starvation_counter = 0
+        if resource_component:
+            starvation_counter = getattr(resource_component, "starvation_steps", 0)
+
+        return {
+            "simulation_id": self.simulation_id,
+            "agent_id": agent.agent_id,
+            "birth_time": self.time,
+            "agent_type": agent.__class__.__name__,
+            "position": agent.position,
+            "initial_resources": (agent.get_component("resource").level if agent.get_component("resource") else 0.0),
+            "starting_health": (agent.get_component("combat").max_health if agent.get_component("combat") else 0.0),
+            "starvation_counter": starvation_counter,
+            "genome_id": getattr(agent.state_manager, "genome_id", None),
+            "generation": getattr(agent.state_manager, "generation", 0),
+            "action_weights": getattr(agent, "get_action_weights", lambda: {})(),
+        }
+
+    def _calculate_metrics(self) -> Dict[str, Any]:
+        """Calculate various metrics for the current simulation state.
+
+        Computes comprehensive metrics about the current state of the simulation
+        including agent statistics, resource distribution, population dynamics,
+        and interaction patterns. These metrics are used for analysis and
+        database logging.
+
+        Returns
+        -------
+        dict
+            Dictionary containing calculated metrics with keys like:
+            - agent_count: Number of active agents
+            - resource_count: Number of resource nodes
+            - total_resources: Sum of all resource amounts
+            - average_health: Mean agent health
+            - population_density: Agents per unit area
+            - And other simulation-specific metrics
+
+        Notes
+        -----
+        This method delegates to MetricsTracker for actual calculations,
+        passing the current agent objects, resources, time, and configuration.
+        """
+        return self.metrics_tracker.calculate_metrics(self._agent_objects, self.resources, self.time, self.config)
+
+    def get_next_agent_id(self) -> str:
+        """Generate a unique short ID for an agent using environment's seed.
+
+        Returns
+        -------
+        str
+            A unique short ID string
+        """
+        # Delegate to identity service (respects deterministic seed if set)
+        return self.identity.agent_id()
+
+    def state(self) -> EnvironmentState:
+        """Get current environment state (PettingZoo AECEnv requirement).
+
+        Creates an EnvironmentState object containing the current state of all
+        agents, resources, and environment properties for serialization and
+        analysis purposes.
+
+        Returns
+        -------
+        EnvironmentState
+            Immutable snapshot of the current environment state containing:
+            - All agent states and positions
+            - Resource locations and amounts
+            - Environment dimensions and time
+            - Spatial index state
+        """
+        return EnvironmentState.from_environment(self)
+
+    def is_valid_position(self, position: Tuple[float, float]) -> bool:
+        """Check if a position is valid within the environment bounds.
+
+        Validates that the given coordinates are within the rectangular bounds
+        of the environment grid, inclusive of the boundary values. This is used
+        for boundary checking before agent movement and resource placement.
+
+        Parameters
+        ----------
+        position : tuple of float
+            (x, y) coordinates to check, where x is the horizontal position
+            and y is the vertical position
+
+        Returns
+        -------
+        bool
+            True if position is within bounds [0, width] x [0, height] inclusive,
+            False otherwise. Note that boundary values (0, width, height) are
+            considered valid positions.
+        """
+        x, y = position
+        return (0 <= x <= self.width) and (0 <= y <= self.height)
+
+    def record_birth(self) -> None:
+        """Record a birth event in the metrics tracker.
+
+        Increments the birth counter in the metrics tracker to track population
+        dynamics and reproduction statistics. This is called whenever a new
+        agent is created through reproduction or initial spawning.
+        """
+        self.metrics_tracker.record_birth()
+
+    def record_death(self) -> None:
+        """Record a death event in the metrics tracker.
+
+        Increments the death counter in the metrics tracker to track population
+        dynamics and mortality statistics. This is called whenever an agent
+        dies due to starvation, combat, or other causes.
+        """
+        self.metrics_tracker.record_death()
+
+    def record_combat_encounter(self) -> None:
+        """Record a combat encounter event.
+
+        Increments the combat encounter counter to track the frequency of
+        combat interactions between agents. Used for analyzing conflict
+        patterns and agent behavior.
+        """
+        self.metrics_tracker.record_combat_encounter()
+
+    def record_successful_attack(self) -> None:
+        """Record a successful attack event.
+
+        Increments the successful attack counter to track combat effectiveness
+        and agent combat success rates. This helps analyze combat dynamics
+        and evolutionary fitness.
+        """
+        self.metrics_tracker.record_successful_attack()
+
+    def record_resources_shared(self, amount: float) -> None:
+        """Record resources shared between agents.
+
+        Tracks cooperative resource sharing behavior by recording the amount
+        of resources transferred between agents. Updates both the metrics
+        tracker and internal counters for step-level and total tracking.
+
+        Parameters
+        ----------
+        amount : float
+            The amount of resources that were shared between agents. Must be
+            a positive value representing the resource transfer amount.
+
+        Notes
+        -----
+        This method updates three tracking variables:
+        - MetricsTracker for long-term statistics and database logging
+        - self.resources_shared for total resources shared across simulation
+        - self.resources_shared_this_step for per-step tracking and analysis
+        """
+        self.metrics_tracker.record_resources_shared(amount)
+        self.resources_shared += amount
+        self.resources_shared_this_step += amount
+
+    def close(self) -> None:
+        """Clean up environment resources and close database connections.
+
+        Properly closes any open database connections to ensure data integrity
+        and prevent resource leaks. This method should be called when the
+        environment is no longer needed or when shutting down the simulation.
+
+        Notes
+        -----
+        This method safely handles cases where the database connection may
+        not exist or may already be closed, preventing exceptions during
+        cleanup operations.
+        """
+        if hasattr(self, "resource_manager") and self.resource_manager is not None:
+            # Ensure memmap file is flushed; delete based on config (default: keep for reuse)
+            delete_memmap = getattr(self.config, "resources", ResourceConfig()).memmap_delete_on_close
+            try:
+                self.resource_manager.cleanup_memmap(delete_file=delete_memmap)
+            except Exception as e:
+                logger.error(
+                    "memmap_cleanup_failed",
+                    error_type=type(e).__name__,
+                    error_message=str(e),
+                    exc_info=True,
+                )
+        if hasattr(self, "db") and self.db is not None:
+            self.db.close()
+
+    def add_agent(self, agent: Any, flush_immediately: bool = False) -> None:
+        """Add an agent to the environment with efficient database logging.
+
+        Registers a new agent in the environment, adding it to internal tracking
+        structures, the spatial index, and optionally logging its creation to
+        the database. This method handles all necessary setup for a new agent.
+
+        Parameters
+        ----------
+        agent : Agent
+            The agent object to add. Must have attributes like agent_id, position,
+            resource_level, etc. The agent should be properly initialized before
+            being added to the environment.
+        flush_immediately : bool, optional
+            If True, immediately flush the agent buffer to the database to ensure
+            the agent is committed before any actions are processed. This is useful
+            for agents created during simulation (e.g., through reproduction) to
+            prevent foreign key constraint violations. Default is False.
+
+        Notes
+        -----
+        This method:
+        - Extracts agent data for database logging
+        - Adds agent to internal object mapping and PettingZoo agent list
+        - Marks spatial index as dirty for next update
+        - Batch logs agent data to database if available
+        - Creates observation tracking for the agent
+        - Optionally flushes agent buffer immediately if flush_immediately=True
+
+        The agent data logged includes birth time, position, resources, health,
+        genome information (if applicable), and action weights.
+        """
+        # If the agent supports dependency injection, supply services and config
+        try:
+            # Spatial service is required for agent act()/perception; ensure present
+            if hasattr(agent, "spatial_service"):
+                agent.spatial_service = self.spatial_service
+            else:
+                setattr(agent, "spatial_service", self.spatial_service)
+
+            # Optional services: inject only when missing/None
+            if hasattr(agent, "metrics_service") and agent.metrics_service is None:
+                agent.metrics_service = self.metrics_service
+            if hasattr(agent, "logging_service") and agent.logging_service is None:
+                agent.logging_service = EnvironmentLoggingService(self)
+            if hasattr(agent, "validation_service") and agent.validation_service is None:
+                agent.validation_service = EnvironmentValidationService(self)
+            if hasattr(agent, "time_service") and agent.time_service is None:
+                agent.time_service = EnvironmentTimeService(self)
+            if hasattr(agent, "lifecycle_service") and agent.lifecycle_service is None:
+                agent.lifecycle_service = EnvironmentAgentLifecycleService(self)
+            if hasattr(agent, "config") and getattr(agent, "config", None) is None:
+                agent.config = self.config
+
+            # Environment reference for action/observation space access
+            if hasattr(agent, "environment"):
+                agent.environment = self
+            else:
+                setattr(agent, "environment", self)
+
+            # Sync perception component observation config with environment config
+            perception = agent.get_component("perception")
+            if perception and hasattr(perception, "sync_with_environment"):
+                try:
+                    perception.sync_with_environment(self)
+                except (AttributeError, ValueError, TypeError) as e:
+                    logger.error(
+                        "perception_sync_failed",
+                        agent_id=getattr(agent, "agent_id", "unknown"),
+                        error_type=type(e).__name__,
+                        error_message=str(e),
+                    )
+                    raise
+
+            # Validate required dependencies after injection
+            if getattr(agent, "spatial_service", None) is None:
+                raise ValueError("Agent %s missing spatial_service after injection" % getattr(agent, "agent_id", "?"))
+        except (AttributeError, ValueError, TypeError) as e:
+            logger.error(
+                "service_injection_failed",
+                agent_id=getattr(agent, "agent_id", "unknown"),
+                error_type=type(e).__name__,
+                error_message=str(e),
+            )
+            raise
+
+        # Extract agent data for database logging
+        agent_data = [self._get_agent_database_record(agent)]
+
+        # Add to environment
+        self._agent_objects[agent.agent_id] = agent
+        self.agents.append(agent.agent_id)  # Add to PettingZoo agents list
+
+        # Initialize PettingZoo state dictionaries for the new agent
+        self.rewards[agent.agent_id] = 0
+        self._cumulative_rewards[agent.agent_id] = 0
+        self.terminations[agent.agent_id] = False
+        self.truncations[agent.agent_id] = False
+        self.infos[agent.agent_id] = {}
+        # Initialize observation with zeros since agent_observations isn't set up yet
+        self.observations[agent.agent_id] = np.zeros(self._observation_space.shape, dtype=self._observation_space.dtype)
+
+        # Mark positions as dirty when new agent is added
+        self.spatial_index.mark_positions_dirty()
+
+        # Batch log to database using SQLAlchemy
+        if self.db is not None:
+            self.db.logger.log_agents_batch(agent_data)
+
+            # Optionally flush immediately to ensure agent is committed before actions
+            if flush_immediately:
+                self.db.logger.flush_all_buffers()
+
+        # Note: AgentObservation is now handled by PerceptionComponent, not Environment
+
+        # Log agent addition
+        resource_component = agent.get_component("resource")
+        combat_component = agent.get_component("combat")
+        logger.info(
+            "agent_added",
+            agent_id=agent.agent_id,
+            agent_type=agent.__class__.__name__,
+            position=agent.position,
+            initial_resources=(agent.get_component("resource").level if agent.get_component("resource") else 0.0),
+            initial_health=(agent.get_component("combat").max_health if agent.get_component("combat") else 0.0),
+            generation=getattr(agent.state_manager, "generation", 0),
+            genome_id=getattr(agent.state_manager, "genome_id", None),
+            step=self.time,
+            total_agents=len(self.agents),
+        )
+
+        # Check for population milestones
+        current_population = len(self.agents)
+        milestones = [1, 10, 25, 50, 100, 250, 500, 1000, 5000, 10000]
+
+        # Find the closest milestone
+        for milestone in milestones:
+            # Check if we just crossed this milestone (either direction)
+            if milestone not in self._logged_population_milestones:
+                if current_population >= milestone:
+                    # Log this milestone
+                    agent_type_counts = {}
+                    for agent in self._agent_objects.values():
+                        agent_type = agent.__class__.__name__
+                        agent_type_counts[agent_type] = agent_type_counts.get(agent_type, 0) + 1
+
+                    logger.info(
+                        "population_milestone_reached",
+                        milestone=milestone,
+                        current_population=current_population,
+                        step=self.time,
+                        agent_types=agent_type_counts,
+                        direction="growth",
+                    )
+
+                    self._logged_population_milestones.add(milestone)
+                    break
+
+    def cleanup(self) -> None:
+        """Clean up environment resources.
+
+        Properly closes database connections and flushes any pending data
+        to ensure no data loss. This method should be called when the
+        simulation is finished or the environment is being destroyed.
+
+        Notes
+        -----
+        This method:
+        - Flushes all pending database buffers
+        - Closes database connections gracefully
+        - Handles errors during cleanup to prevent crashes
+
+        Cleanup errors are logged but do not raise exceptions to allow
+        for graceful shutdown even if some resources fail to close properly.
+        """
+        try:
+            if hasattr(self, "db") and self.db is not None:
+                # Use logger for buffer flushing
+                if hasattr(self.db, "logger"):
+                    self.db.logger.flush_all_buffers()
+                self.db.close()
+        except (OSError, AttributeError, ValueError) as e:
+            logger.error(
+                "environment_cleanup_error",
+                error_type=type(e).__name__,
+                error_message=str(e),
+            )
+
+    def __del__(self) -> None:
+        """Ensure cleanup on deletion.
+
+        Destructor that calls cleanup() to ensure proper resource cleanup
+        when the Environment object is garbage collected. This provides
+        a safety net in case cleanup() is not called explicitly.
+
+        Notes
+        -----
+        While this provides a backup cleanup mechanism, it's better practice
+        to call cleanup() explicitly rather than relying on the destructor,
+        as the timing of garbage collection is not guaranteed in Python.
+        This destructor ensures database connections are properly closed and
+        any buffered data is flushed to prevent data loss.
+        """
+        self.cleanup()
+
+    def action_space(self, agent: Optional[str] = None) -> spaces.Discrete:
+        """Get the action space for an agent (PettingZoo API).
+
+        Returns the action space defining all possible actions an agent can take.
+        The action space is dynamically configured based on enabled actions and
+        may change during curriculum learning or action pruning scenarios.
+
+        Parameters
+        ----------
+        agent : str, optional
+            Agent ID. If None, returns the general action space that applies
+            to all agents. The action space is the same for all agents in
+            this environment.
+
+        Returns
+        -------
+        gymnasium.spaces.Discrete
+            The action space containing all enabled actions. Each action is
+            represented by an integer index from 0 to n_actions-1, where
+            n_actions is the number of currently enabled actions.
+
+        Notes
+        -----
+        - The mapping from indices → actions follows the current `_action_mapping`
+          order, which can change at runtime via `update_action_space`.
+        - RL agents should be resilient to dynamic action-space size changes or
+          update policies that keep the space fixed during training.
+        """
+        return self._action_space
+
+    def observation_space(self, agent: Optional[str] = None) -> spaces.Box:
+        """Get the observation space for an agent (PettingZoo API).
+
+        Returns the observation space defining the shape and data type of
+        observations provided to agents. The observation space is configured
+        based on the observation configuration and includes multiple channels
+        for different types of environmental information.
+
+        Parameters
+        ----------
+        agent : str, optional
+            Agent ID. If None, returns the general observation space that applies
+            to all agents. All agents receive observations with the same shape
+            and structure.
+
+        Returns
+        -------
+        gymnasium.spaces.Box
+            The observation space defining the shape and bounds of observations.
+            Shape is (NUM_CHANNELS, S, S) where S = 2*R + 1 and R is the
+            observation radius. Values are normalized to [0, 1] range.
+
+        Notes
+        -----
+        - The dtype reflects the configured torch dtype mapped to a numpy dtype
+          for space definition (bfloat16 maps to float32 for numpy compatibility).
+        - Channel layout is defined by the channel registry in `farm.core.channels`.
+        """
+        return self._observation_space
+
+    def observe(self, agent: str) -> np.ndarray:
+        """Returns the observation an agent currently can make.
+
+        Required by PettingZoo API. Generates a multi-channel observation tensor
+        containing the agent's local view of the environment, including nearby
+        resources, agents, and the agent's own state.
+
+        Parameters
+        ----------
+        agent : str
+            Agent identifier for which to generate the observation
+
+        Returns
+        -------
+        np.ndarray
+            Observation tensor for the agent with shape (channels, height, width).
+            If the agent is dead or doesn't exist, returns a zero tensor of
+            the appropriate shape. Values are normalized to [0, 1] range.
+        """
+        return self._get_observation(agent)
+
+    def _setup_observation_space(self, config: Optional[Any]) -> None:
+        """Setup the observation space based on configuration.
+
+        Parameters
+        ----------
+        config : object, optional
+            Configuration object containing observation settings.
+        """
+        if config and hasattr(config, "observation") and config.observation is not None:
+            self.observation_config = config.observation
+        else:
+            self.observation_config = ObservationConfig()
+        S = 2 * self.observation_config.R + 1
+        # Robust numpy dtype mapping from torch dtype or string
+        torch_dtype = (
+            getattr(torch, self.observation_config.dtype)
+            if isinstance(self.observation_config.dtype, str)
+            else self.observation_config.dtype
+        )
+        if torch_dtype in (torch.float32, torch.float):
+            np_dtype = np.float32
+        elif torch_dtype in (torch.float64, torch.double):
+            np_dtype = np.float64
+        elif torch_dtype in (torch.float16, torch.half):
+            np_dtype = np.float16
+        elif torch_dtype == torch.bfloat16:
+            # numpy has no bfloat16; use float32 for the observation space dtype
+            np_dtype = np.float32
+        else:
+            np_dtype = np.float32
+        self._observation_space = spaces.Box(low=0.0, high=1.0, shape=(NUM_CHANNELS, S, S), dtype=np_dtype)
+
+    def _setup_action_space(self) -> None:
+        """Setup the action space with all available actions."""
+        # Use only the enabled actions from the mapping instead of full ActionType enum
+        self._action_space = spaces.Discrete(len(self._action_mapping))
+
+        # Create a list of enabled ActionType values for dynamic remapping
+        # This ensures consistent ordering: action index 0 maps to first enabled action, etc.
+        self._enabled_action_types = list(self._action_mapping.keys())
+
+    def update_action_space(self, new_enabled_actions: Optional[List[str]] = None) -> None:
+        """Update the action space when enabled actions configuration changes.
+
+        This method should be called when the curriculum or configuration
+        changes the set of enabled actions mid-simulation. It updates the
+        action mapping, recreates the enabled action types list, and resizes
+        the action space accordingly.
+
+        Parameters
+        ----------
+        new_enabled_actions : list of str, optional
+            New list of action names to enable. If None, restores full action space.
+            Each action name should correspond to an action in the registry
+            (e.g., ["move", "gather", "attack"]).
+
+        Notes
+        -----
+        This method:
+        - Updates self.config.enabled_actions if new_enabled_actions provided
+        - Reinitializes the action mapping with the new configuration
+        - Recreates the enabled action types list for dynamic remapping
+        - Resizes the action space to match the new number of enabled actions
+        - Logs the updated action space size and available actions
+
+        Warning: This changes the action space size, which may affect RL agents
+        that are not designed to handle dynamic action spaces.
+        """
+        # Update config if new enabled actions provided
+        if new_enabled_actions is not None:
+            if self.config is None:
+                # Create a basic config object if none exists
+                self.config = SimulationConfig()
+            # Use setattr for dynamic attribute assignment (same pattern as original code)
+            setattr(self.config, "enabled_actions", new_enabled_actions)
+        else:
+            # If None is passed, remove the enabled_actions attribute to restore full space
+            if self.config and hasattr(self.config, "enabled_actions"):
+                delattr(self.config, "enabled_actions")
+
+        # Reinitialize action mapping with new configuration
+        self._initialize_action_mapping()
+
+        # Update action space and enabled action types list
+        self._setup_action_space()
+
+        # Log the update
+        available_actions = list(self._action_mapping.values())
+        logger.info(
+            "action_space_updated",
+            action_count=len(available_actions),
+            available_actions=available_actions,
+        )
+
+    def get_initial_agent_count(self) -> int:
+        """Calculate the number of initial agents (born at time 0) dynamically.
+
+        Counts how many agents were present at the start of the simulation
+        by checking their birth_time attribute. This is useful for analysis
+        and metrics that need to distinguish between initial population and
+        agents born during the simulation.
+
+        Returns
+        -------
+        int
+            Number of agents with birth_time == 0, representing the initial
+            population that was present when the simulation started.
+
+        Notes
+        -----
+        This count is calculated dynamically by iterating through all current
+        agents, so it only includes agents that are still alive. Dead agents
+        are not counted even if they were part of the initial population.
+        """
+        return len([agent for agent in self._agent_objects.values() if getattr(agent, "birth_time", 0) == 0])
+
+    # _create_initial_agents removed: agents should be created outside the environment
+
+    def _get_observation(self, agent_id: str) -> np.ndarray:
+        """Generate an observation for a specific agent.
+
+        Creates a multi-channel observation tensor containing information about
+        the local environment around the agent, including resources, nearby agents,
+        and the agent's own state. The observation follows the configured format
+        and dimensions for reinforcement learning.
+
+        Parameters
+        ----------
+        agent_id : str
+            The ID of the agent to generate an observation for.
+
+        Returns
+        -------
+        np.ndarray
+            The observation tensor for the agent with shape (channels, height, width).
+            Returns zero tensor if agent is None or not alive.
+
+        Notes
+        -----
+        TODO: #! Deprecate. The observation will come from the spatial index.
+
+        The observation includes:
+        - Resource distribution in the agent's field of view
+        - Positions and health of nearby allies and enemies
+        - Agent's own health and position
+        - Empty layers for obstacles and terrain cost (future features)
+
+        The observation is generated using the AgentObservation class and
+        follows the perception system defined in the observation configuration.
+        """
+        agent = self._agent_objects.get(agent_id)
+        if agent is None or not agent.alive:
+            return np.zeros(self._observation_space.shape, dtype=self._observation_space.dtype)
+
+        # Assume width and height are integers for grid
+        height, width = int(self.height), int(self.width)
+
+        # Get discretization method from config
+        # Resolve discretization/interpolation from nested environment config when available
+        if self.config and getattr(self.config, "environment", None) is not None:
+            discretization_method = getattr(self.config.environment, "position_discretization_method", "floor")
+            use_bilinear = getattr(self.config.environment, "use_bilinear_interpolation", True)
+        else:
+            discretization_method = (
+                getattr(self.config, "position_discretization_method", "floor") if self.config else "floor"
+            )
+            use_bilinear = getattr(self.config, "use_bilinear_interpolation", True) if self.config else True
+
+        # Agent position as (y, x) using configured discretization method
+        grid_size = (width, height)
+        ax, ay = discretize_position_continuous(agent.position, grid_size, discretization_method)
+
+        # Ensure spatial index is up to date before observation generation
+        self.spatial_index.update()
+
+        # Build local resource layer directly (avoid full-world grids)
+        R = self.observation_config.R
+        S = 2 * R + 1
+        resource_local = torch.zeros(
+            (S, S),
+            dtype=self.observation_config.torch_dtype,
+            device=self.observation_config.device,
+        )
+        # Max amount resolution prefers nested resources config when available
+        if self.max_resource is not None:
+            max_amount = self.max_resource
+        else:
+            from farm.utils.config_utils import get_nested_then_flat
+
+            max_amount = get_nested_then_flat(
+                config=self.config,
+                nested_parent_attr="resources",
+                nested_attr_name="max_resource_amount",
+                flat_attr_name="max_resource_amount",
+                default_value=10,
+                expected_types=(int, float),
+            )
+
+        # Query nearby resources within a radius covering the local window
+        # Use slightly larger than R to capture bilinear spread near the boundary
+        # If ResourceManager has a memmap grid, slice directly for the window; else use spatial queries
+        nearby_resources = []
+        used_memmap = False
+        try:
+            if (
+                hasattr(self, "resource_manager")
+                and getattr(self.resource_manager, "has_memmap", False)
+                and self.resource_manager.has_memmap
+            ):
+                used_memmap = True
+                # Compute world-space window bounds (y,x) centered at (ay, ax)
+                y0 = ay - R
+                y1 = ay + R + 1
+                x0 = ax - R
+                x1 = ax + R + 1
+                window_np = self.resource_manager.get_resource_window(y0, y1, x0, x1, normalize=True)
+                # Convert to torch tensor of correct dtype/device with minimal copies
+                if (
+                    self.observation_config.device == "cpu"
+                    and self.observation_config.torch_dtype == torch.float32
+                    and window_np.dtype == np.float32
+                ):
+                    resource_local = torch.from_numpy(window_np)
+                else:
+                    resource_local = torch.tensor(
+                        window_np,
+                        dtype=self.observation_config.torch_dtype,
+                        device=self.observation_config.device,
+                        copy=False,
+                    )
+            else:
+                _tq0 = _time.perf_counter()
+                nearby = self.spatial_index.get_nearby(agent.position, R + 1, ["resources"])
+                nearby_resources = nearby.get("resources", [])
+                _tq1 = _time.perf_counter()
+                self._perception_profile["spatial_query_time_s"] += max(0.0, _tq1 - _tq0)
+        except AttributeError as e:
+            logger.warning(
+                "spatial_resource_init_issue",
+                error_type=type(e).__name__,
+                error_message=str(e),
+            )
+            nearby_resources = []
+        except (ValueError, TypeError) as e:
+            logger.warning(
+                "invalid_observation_parameters",
+                error_type=type(e).__name__,
+                error_message=str(e),
+            )
+            nearby_resources = []
+        except Exception as e:
+            logger.error(
+                "resource_layer_build_error",
+                error_type=type(e).__name__,
+                error_message=str(e),
+                exc_info=True,
+            )
+            nearby_resources = []
+
+        if not used_memmap and use_bilinear:
+            _tb0 = _time.perf_counter()
+            for res in nearby_resources:
+                # Convert world to local continuous coords where (R, R) is agent center
+                lx = float(res.position[0]) - (ax - R)
+                ly = float(res.position[1]) - (ay - R)
+                bilinear_distribute_value(
+                    (lx, ly),
+                    float(res.amount) / float(max_amount),
+                    resource_local,
+                    (S, S),
+                )
+                # 4 target points per bilinear distribution
+                self._perception_profile["bilinear_points"] += 4
+            _tb1 = _time.perf_counter()
+            self._perception_profile["bilinear_time_s"] += max(0.0, _tb1 - _tb0)
+        elif not used_memmap:
+            _tn0 = _time.perf_counter()
+            for res in nearby_resources:
+                rx, ry = discretize_position_continuous(res.position, (width, height), discretization_method)
+                lx = rx - (ax - R)
+                ly = ry - (ay - R)
+                if 0 <= lx < S and 0 <= ly < S:
+                    resource_local[int(ly), int(lx)] += float(res.amount) / float(max_amount)
+                    self._perception_profile["nearest_points"] += 1
+            _tn1 = _time.perf_counter()
+            self._perception_profile["nearest_time_s"] += max(0.0, _tn1 - _tn0)
+
+        # Empty local layers
+        obstacles_local = torch.zeros_like(resource_local)
+        terrain_cost_local = torch.zeros_like(resource_local)
+
+        world_layers = {
+            "RESOURCES": resource_local,
+            "OBSTACLES": obstacles_local,
+            "TERRAIN_COST": terrain_cost_local,
+        }
+
+        # Get health ratio using combat component when present
+        combat_component = agent.get_component("combat")
+        current_health = combat_component.health if combat_component else 0.0
+        max_health = combat_component.max_health if combat_component else 0.0
+
+        if max_health > 0:
+            self_hp01 = current_health / max_health
+        else:
+            self_hp01 = 1.0  # Default to full health if no combat component
+
+        # Use PerceptionComponent observation instead of separate Environment observation
+        perception = agent.get_component("perception")
+        if perception and perception.get_observation() is not None:
+            # Update the perception component's observation with current world state
+            perception.update_observation(
+                world_layers=world_layers,
+                allies=None,  # Let observation system use spatial index for efficiency
+                enemies=None,  # Let observation system use spatial index for efficiency
+                goal_world_pos=None,  # TODO: Set if needed
+                recent_damage_world=[],  # TODO: Implement if needed
+                ally_signals_world=[],  # TODO: Implement if needed
+                trails_world_points=[],  # TODO: Implement if needed
+                spatial_index=self.spatial_index,
+                agent_object=agent,
+                agent_orientation=getattr(agent, "orientation", 0.0),
+            )
+
+            obs = perception.get_observation()
+            tensor = obs.tensor().cpu().numpy()
+            return tensor
+        else:
+            # Fallback: create temporary observation if perception component not available
+            obs = AgentObservation(self.observation_config)
+            obs.perceive_world(
+                world_layers=world_layers,
+                agent_world_pos=(ay, ax),
+                self_hp01=self_hp01,
+                allies=None,  # Let observation system use spatial index for efficiency
+                enemies=None,  # Let observation system use spatial index for efficiency
+                goal_world_pos=None,  # TODO: Set if needed
+                recent_damage_world=[],  # TODO: Implement if needed
+                ally_signals_world=[],  # TODO: Implement if needed
+                trails_world_points=[],  # TODO: Implement if needed
+                spatial_index=self.spatial_index,
+                agent_object=agent,
+                agent_orientation=getattr(agent, "orientation", 0.0),
+            )
+
+            tensor = obs.tensor().cpu().numpy()
+            return tensor
+
+    def _process_action(self, agent_id: str, action: Optional[int]) -> None:
+        """Process an action for a specific agent.
+
+        Executes the specified action for the given agent by calling the
+        appropriate action function. Actions are dynamically remapped from
+        the enabled action space to their corresponding ActionType values.
+
+        Parameters
+        ----------
+        agent_id : str
+            The ID of the agent performing the action.
+        action : int
+            The action index within the enabled action space (0 to len(enabled_actions)-1).
+            This gets remapped to the corresponding ActionType for execution.
+
+        Notes
+        -----
+        This method:
+        - Validates that the agent exists and is alive
+        - Dynamically remaps action indices to enabled ActionType values
+        - Maps actions to their implementation functions
+        - Executes the action with the agent as parameter
+        - Logs warnings for invalid actions
+        - Returns silently if agent is dead or doesn't exist
+
+        Action implementations are imported from the farm.actions module and
+        handle the specific logic for each action type including validation,
+        effects, and side effects like resource transfer or combat.
+
+        PettingZoo Compliance
+        ---------------------
+        Database logging of actions (when enabled) does not alter the AEC step
+        semantics. Reward is calculated later in `step`, after action execution.
+        """
+        agent = self._agent_objects.get(agent_id)
+        if agent is None or not agent.alive or action is None:
+            return
+
+        # Validate action is within enabled action space bounds
+        if action < 0 or action >= len(self._enabled_action_types):
+            logger.debug(
+                "action_out_of_bounds",
+                action=action,
+                action_space_size=len(self._enabled_action_types),
+            )
+            return
+
+        # Dynamically remap action index to corresponding ActionType
+        action_type = self._enabled_action_types[action]
+
+        # Get action name from dynamic mapping
+        action_name = self._action_mapping.get(action_type)
+        if action_name:
+            action_obj = action_registry.get(action_name)
+            if action_obj:
+                # Capture resource level before action
+                resources_before = (agent.get_component("resource").level if (agent and agent.get_component("resource")) else None)
+
+                # Execute the action
+                action_result = action_obj.execute(agent)
+
+                # Log action to database if available
+                if self.db and agent:
+                    try:
+                        self.db.logger.log_agent_action(
+                            step_number=self.time,
+                            agent_id=agent_id,
+                            action_type=action_name,
+                            resources_before=resources_before,
+                            resources_after=(agent.get_component("resource").level if agent.get_component("resource") else 0.0),
+                            reward=0,  # Reward will be calculated later
+                            details=(action_result.get("details", {}) if isinstance(action_result, dict) else {}),
+                        )
+                    except Exception as e:
+                        logger.warning(
+                            "failed_to_log_agent_action",
+                            action_name=action_name,
+                            error=str(e),
+                            exc_info=True,
+                        )
+                        logger.warning(f"Failed to log agent action {action_name}: {e}")
+            else:
+                logger.warning("action_not_found_in_action_registry", action_name=action_name)
+        else:
+            logger.debug(
+                "Action %s (mapped to %s) not available in current simulation configuration",
+                action,
+                action_type,
+            )
+
+    def _calculate_reward(self, agent_id: str, pre_action_state: Optional[Dict[str, Any]] = None) -> float:
+        """Calculate the reward for a specific agent.
+
+        Computes a reward signal for reinforcement learning based on the agent's
+        state changes and current status. Uses delta-based rewards when pre-action
+        state is available (better for RL), otherwise falls back to state-based rewards.
+
+        Parameters
+        ----------
+        agent_id : str
+            The ID of the agent to calculate reward for.
+        pre_action_state : dict, optional
+            Agent's state before the action was processed. If provided, uses
+            delta-based rewards; otherwise uses state-based rewards.
+
+        Returns
+        -------
+        float
+            The calculated reward value. Returns -10.0 if agent is dead or missing.
+            Uses delta rewards when pre_action_state is available, otherwise state-based.
+
+        Notes
+        -----
+        Delta-based rewards (when pre_action_state provided):
+        - Resource delta: direct resource change from action
+        - Health delta: health change (scaled by 0.5)
+        - Survival bonus: +0.1 for staying alive, -10 penalty for death
+        - Better for reinforcement learning as it directly measures action impact
+
+        State-based rewards (fallback when no pre_action_state):
+        - Resource reward: 0.1 * resource_level
+        - Survival reward: 0.1 for being alive
+        - Health reward: current_health / starting_health ratio
+        - Used for initial state or when delta calculation unavailable
+        """
+        agent = self._agent_objects.get(agent_id)
+        if agent is None:
+            return -10.0
+
+        # Use delta-based rewards if pre-action state is available
+        if pre_action_state is not None:
+            r_comp = agent.get_component("resource")
+            c_comp = agent.get_component("combat")
+            resource_delta = (r_comp.level if r_comp else 0.0) - pre_action_state["resource_level"]
+            health_delta = (c_comp.health if c_comp else 0.0) - pre_action_state["health"]
+            was_alive = pre_action_state["alive"]
+
+            # Base delta rewards
+            reward = resource_delta + health_delta * 0.5
+
+            # Survival handling
+            if agent.alive:
+                reward += 0.1  # Survival bonus for staying alive
+            else:
+                reward -= 10.0  # Death penalty
+                return reward  # Early return for dead agents
+
+            # TODO: Add action-specific bonuses here when action tracking is implemented
+            # For example:
+            # - Combat success bonus if agent.last_action_success == ActionType.ATTACK
+            # - Cooperation bonus if agent.last_action_success == ActionType.SHARE
+
+            return reward
+
+        # Fallback to state-based rewards when no pre-action state
+        if not agent.alive:
+            return -10.0
+
+        r_comp = agent.get_component("resource")
+        resource_reward = (r_comp.level if r_comp else 0.0) * 0.1
+        survival_reward = 0.1
+        c_comp = agent.get_component("combat")
+        health_reward = (
+            (c_comp.health / max(1.0, float(c_comp.max_health))) if c_comp and c_comp.max_health > 0 else 0.0
+        )
+
+        reward = resource_reward + survival_reward + health_reward
+
+        # TODO: Add state-based action bonuses here when action tracking is implemented
+        # This would require tracking last action and success status on the agent
+
+        return reward
+
+    def _next_agent(self) -> None:
+        """Select the next agent to act in the environment.
+
+        Implements the Agent-Environment-Cycle (AEC) pattern by selecting the
+        next agent in round-robin order. Skips agents that are terminated or
+        truncated, ensuring only active agents are selected for actions.
+
+        Notes
+        -----
+        This method:
+        - Finds the current agent's position in the agent list
+        - Cycles through agents in order starting from the next position
+        - Skips agents marked as terminated or truncated
+        - Sets agent_selection to None if no active agents remain
+        - Detects when a complete cycle of all agents has occurred
+
+        The round-robin scheduling ensures fair time allocation among all
+        active agents. Dead or removed agents are automatically skipped.
+        """
+        if not self.agents:
+            self.agent_selection = None
+            return
+
+        # Store previous agent for cycle detection
+        previous_agent = self.agent_selection
+
+        try:
+            current_idx = self.agents.index(self.agent_selection)
+        except ValueError:
+            current_idx = -1
+
+        for i in range(1, len(self.agents) + 1):
+            next_idx = (current_idx + i) % len(self.agents)
+            next_agent = self.agents[next_idx]
+            if not (self.terminations.get(next_agent, False) or self.truncations.get(next_agent, False)):
+                self.agent_selection = next_agent
+
+                # Detect if we've completed a full cycle
+                # This happens when we wrap around to the first agent
+                if previous_agent is not None and next_idx < current_idx:
+                    self._cycle_complete = True
+                else:
+                    self._cycle_complete = False
+
+                return
+        self.agent_selection = None
+
+    def _update_agent_state(
+        self,
+        agent_id: str,
+        agent: Optional[Any],
+        observation: np.ndarray,
+        reward: float,
+        terminated: bool,
+        truncated: bool,
+    ) -> Tuple[np.ndarray, float, bool, bool]:
+        """Update the agent's state in the PettingZoo environment.
+
+        Handles updating all internal state dictionaries required for the AECEnv API,
+        including observations, terminations, truncations, infos, and cumulative rewards.
+        Also advances to the next agent in the cycle.
+
+        Parameters
+        ----------
+        agent_id : str
+            The ID of the agent to update
+        agent : Optional[Any]
+            The agent object (can be None for dead agents)
+        observation : np.ndarray
+            The observation for the current agent
+        reward : float
+            The reward received by the agent
+        terminated : bool
+            Whether the episode has terminated
+        truncated : bool
+            Whether the episode was truncated
+
+        Returns
+        -------
+        Tuple[np.ndarray, float, bool, bool]
+            Updated observation, reward, terminated, and truncated values
+
+        PettingZoo Compliance
+        ---------------------
+        - `self.rewards[agent_id]` stores cumulative rewards as required by AECEnv.
+        - `self._cumulative_rewards[agent_id]` is the internal running sum used
+          to keep PettingZoo-compatible behavior across steps.
+        """
+        # Handle case where agent_id is None (no active agents)
+        if agent_id is None:
+            return observation, reward, terminated, truncated
+
+        # Update internal PettingZoo state dictionaries (required for AECEnv API)
+        self.observations[agent_id] = observation
+        self.terminations[agent_id] = terminated
+        self.truncations[agent_id] = truncated
+        self.infos[agent_id] = {}
+
+        # Handle cumulative rewards - PettingZoo expects cumulative rewards in rewards dict
+        self._cumulative_rewards[agent_id] += reward
+        # Update rewards dict with cumulative reward for PettingZoo compatibility
+        self.rewards[agent_id] = self._cumulative_rewards[agent_id]
+
+        # Advance to next agent in the cycle (required for AECEnv API)
+        self._next_agent()
+
+        return observation, reward, terminated, truncated
+
+    def reset(
+        self, seed: Optional[int] = None, options: Optional[Dict[str, Any]] = None
+    ) -> Tuple[np.ndarray, Dict[str, Any]]:
+        # TODO: Reduce code duplication.
+        """Reset the environment to its initial state.
+
+        Parameters
+        ----------
+        seed : int, optional
+            Random seed to set for deterministic behavior. If None, uses existing seed.
+        options : dict, optional
+            Additional options for reset (currently unused).
+
+        Returns
+        -------
+        tuple
+            A 2-tuple containing:
+            - observation (np.ndarray): The initial observation for the first agent
+            - info (dict): Additional information about the reset
+
+        Notes
+        -----
+        - Rebuilds PettingZoo bookkeeping dictionaries and sets `agent_selection`
+          to the first alive agent ID (if any).
+        - If `options['agents']` is provided, the current population is replaced
+          with those agents prior to rebuilding the PettingZoo state.
+        """
+        if seed is not None:
+            self.seed_value = seed
+            random.seed(seed)
+            np.random.seed(seed)
+            try:
+                torch.manual_seed(seed)
+            except RuntimeError:
+                pass
+
+        self.time = 0
+        # Reset metrics tracker
+        self.metrics_tracker.reset()
+
+        self.resources = []
+        self.initialize_resources(self.resource_distribution)
+
+        # Optionally replace agents if provided via options
+        if options and isinstance(options, dict) and options.get("agents") is not None:
+            # Clear existing agents and re-add provided ones
+            self._agent_objects = {}
+            self.agents = []
+            for agent in options.get("agents", []):
+                self.add_agent(agent)
+        else:
+            # Preserve existing agents - observations are now handled by PerceptionComponent
+            pass
+
+        self.spatial_index.set_references(list(self._agent_objects.values()), self.resources)
+        self.spatial_index.update()
+
+        # Reset cycle tracking for proper timestep semantics
+        self._agents_acted_this_cycle = 0
+        self._cycle_complete = False
+
+        # Rebuild PettingZoo agent lists from current alive agents
+        self.agents = [a.agent_id for a in self._agent_objects.values() if a.alive]
+        self.agent_selection = self.agents[0] if self.agents else None
+        self.rewards = {a: 0 for a in self.agents}
+        self._cumulative_rewards = {a: 0 for a in self.agents}
+        self.terminations = {a: False for a in self.agents}
+        self.truncations = {a: False for a in self.agents}
+        self.infos = {a: {} for a in self.agents}
+        self.observations = {a: self._get_observation(a) for a in self.agents}
+
+        if self.agent_selection is None:
+            dummy_obs = np.zeros(self._observation_space.shape, dtype=self._observation_space.dtype)
+            return dummy_obs, {}
+
+        return self.observations[self.agent_selection], self.infos[self.agent_selection]
+
+    def step(self, action: Optional[int] = None) -> Tuple[np.ndarray, float, bool, bool, Dict[str, Any]]:
+        """Execute one step in the environment for the currently selected agent.
+
+        Parameters
+        ----------
+        action : int, optional
+            The action to take. Must be one of the valid actions defined in Action enum.
+            If None, no action is taken. #! Change to ActionIntent
+
+        Returns
+        -------
+        tuple
+            A 5-tuple containing:
+            - observation (np.ndarray): The observation for the current agent
+            - reward (float): The reward received by the agent
+            - terminated (bool): Whether the episode has terminated
+            - truncated (bool): Whether the episode was truncated (e.g., max steps reached)
+            - info (dict): Additional information about the step
+
+        AEC Semantics
+        -------------
+        - The environment's global update (regeneration, metrics, time advance) occurs
+          once per full cycle, when `_cycle_complete` is detected.
+        - `terminated` may be triggered when all agents are gone or resources reach zero
+          (after a cycle completes); `truncated` is based on `max_steps`.
+        """
+        agent_id = self.agent_selection
+        agent = self._agent_objects.get(agent_id)
+
+        # Capture pre-action state for delta calculations
+        #! This will likely depend on the reward system
+        pre_action_state = None
+        if agent:
+            r_comp = agent.get_component("resource")
+            c_comp = agent.get_component("combat")
+            pre_action_state = {
+                "resource_level": (r_comp.level if r_comp else 0.0),
+                "health": (c_comp.health if c_comp else 0.0),
+                "alive": agent.alive,
+            }
+
+        # Process the action
+        if action is None and agent and agent.alive:
+            # If no action provided, let the agent choose its own action through behavior
+            agent.act()
+        else:
+            # Process the provided action
+            self._process_action(agent_id, action)
+
+        # Call component lifecycle methods (on_step_end for resource consumption, etc.)
+        if agent and agent.alive:
+            for component in agent._components.values():
+                component.on_step_end()
+
+        # Initialize terminated to False (will be updated when cycle completes)
+        terminated = False
+
+        # Check for immediate termination conditions (no alive agents)
+        if len(self.agents) == 0:
+            terminated = True
+
+        # Only update environment state when all agents have acted (cycle complete)
+        # This ensures proper timestep semantics in AECEnv
+        if self._cycle_complete and not terminated:
+            self.update()
+
+            # Check termination conditions only after all agents have acted
+            # This prevents premature termination if resources hit zero mid-cycle
+            terminated = terminated or self.cached_total_resources == 0
+
+            self._cycle_complete = False  # Reset for next cycle
+
+        # Check truncation after potential environment update
+        truncated = self.time >= self.max_steps
+
+        # Calculate reward using consolidated method
+        reward = self._calculate_reward(agent_id, pre_action_state)
+
+        # Get observation for current agent
+        observation = (
+            self._get_observation(agent_id)
+            if agent
+            else np.zeros(self._observation_space.shape, dtype=self._observation_space.dtype)
+        )
+
+        # Update agent state and advance to next agent
+        observation, reward, terminated, truncated = self._update_agent_state(
+            agent_id, agent, observation, reward, terminated, truncated
+        )
+
+        return observation, reward, terminated, truncated, {}
+
+    def get_perception_profile(self, reset: bool = False) -> Dict[str, float]:
+        """Return aggregated perception profiling stats.
+
+        Args:
+            reset: If True, reset accumulators after returning.
+        """
+        prof = dict(self._perception_profile)
+        if reset:
+            for k in self._perception_profile.keys():
+                self._perception_profile[k] = 0 if "points" in k else 0.0
+        return prof
+
+    def render(self, mode: str = "human") -> None:
+        """Render the current state of the environment.
+
+        Provides a simple text-based rendering of the current simulation state
+        for monitoring and debugging purposes. Currently only supports human-
+        readable console output with basic statistics.
+
+        Parameters
+        ----------
+        mode : str, default="human"
+            The rendering mode. Currently only supports "human" for console output.
+            Future implementations may support graphical rendering modes.
+
+        Notes
+        -----
+        Current implementation prints:
+        - Current simulation time step
+        - Number of active agents
+        - Total cached resources in the environment
+
+        TODO: Implement proper graphical visualization for better analysis
+        and debugging capabilities.
+        """
+        if mode == "human":
+            print(f"Time: {self.time}")
+            print(f"Active agents: {len(self.agents)}")
+            print(f"Total resources: {self.cached_total_resources}")
+        # TODO: Implement proper visualization if needed
+
+Core Integrations
+-----------------
+- Channels/Observations: multi-channel perception buffers with decay and visibility
+- Services: adapters for validation, time, lifecycle, metrics, and logging
+- Database: structured step, agent, resource, and interaction logging when enabled
+
+Determinism
+-----------
+A seed (explicit or from `SimulationConfig`) controls deterministic aspects
+(e.g., identities, resources, and torch RNG when available).
+
+Notes
+-----
+- Action mapping is dynamic and may be updated at runtime (curriculum/pruning)
+- Spatial index rebuilds are optimized with dirty flags and hashing
+- In-memory DB mode is supported for tests or ephemeral runs
+"""
+
+import math
+import random
+import time as _time
+from typing import Any, Callable, Dict, List, Optional, Tuple, Union
+
+import numpy as np
+import torch
+from gymnasium import spaces
+from pettingzoo import AECEnv
+
+from farm.config import ResourceConfig, SimulationConfig
+
+# Use action registry for cleaner action management
+from farm.core.action import ActionType, action_registry
+from farm.core.channels import NUM_CHANNELS
+from farm.core.geometry import discretize_position_continuous
+from farm.core.interfaces import DatabaseFactoryProtocol, DatabaseProtocol
+from farm.core.metrics_tracker import MetricsTracker
+from farm.core.observations import AgentObservation, ObservationConfig
+from farm.core.resource_manager import ResourceManager
+from farm.core.services.implementations import (
+    EnvironmentAgentLifecycleService,
+    EnvironmentLoggingService,
+    EnvironmentMetricsService,
+    EnvironmentTimeService,
+    EnvironmentValidationService,
+    SpatialIndexAdapter,
+)
+from farm.core.spatial import SpatialIndex
+from farm.core.state import EnvironmentState
+from farm.utils.identity import Identity, IdentityConfig
+from farm.utils.logging import get_logger
+
+logger = get_logger(__name__)
+
+
+def bilinear_distribute_value(
+    position: Tuple[float, float],
+    value: float,
+    grid: torch.Tensor,
+    grid_size: Tuple[int, int],
+) -> None:
+    """
+    Distribute a value across grid cells using bilinear interpolation.
+
+    This preserves continuous position information by distributing values
+    across the four nearest grid cells based on the fractional position components.
+
+    Args:
+        position: (x, y) continuous coordinates
+        value: Value to distribute
+        grid: Target grid tensor of shape (H, W)
+        grid_size: (width, height) of the grid
+    """
+    x, y = position
+    width, height = grid_size
+
+    # Get the four nearest grid cells
+    x_floor = int(math.floor(x))
+    y_floor = int(math.floor(y))
+    x_ceil = min(x_floor + 1, width - 1)
+    y_ceil = min(y_floor + 1, height - 1)
+
+    # Calculate interpolation weights
+    x_frac = x - x_floor
+    y_frac = y - y_floor
+
+    # Ensure we don't go out of bounds
+    x_floor = max(0, min(x_floor, width - 1))
+    y_floor = max(0, min(y_floor, height - 1))
+    x_ceil = max(0, min(x_ceil, width - 1))
+    y_ceil = max(0, min(y_ceil, height - 1))
+
+    # Bilinear interpolation weights
+    w00 = (1 - x_frac) * (1 - y_frac)  # bottom-left
+    w01 = (1 - x_frac) * y_frac  # top-left
+    w10 = x_frac * (1 - y_frac)  # bottom-right
+    w11 = x_frac * y_frac  # top-right
+
+    # Distribute the value
+    grid[y_floor, x_floor] += value * w00
+    grid[y_ceil, x_floor] += value * w01
+    grid[y_floor, x_ceil] += value * w10
+    grid[y_ceil, x_ceil] += value * w11
+
+
+class Environment(AECEnv):
+    """Multi-agent simulation environment for AgentFarm.
+
+    The Environment class manages a 2D world containing agents and resources,
+    supporting multi-agent reinforcement learning through the PettingZoo API.
+    It handles agent lifecycle, resource management, spatial relationships,
+    combat interactions, and evolutionary dynamics.
+
+    The environment provides:
+    - Spatial indexing for efficient proximity queries
+    - Resource spawning and regeneration
+    - Agent birth, death, and reproduction
+    - Combat and cooperation mechanics
+    - Observation generation for RL training
+    - Comprehensive metrics tracking
+    - Database logging for analysis
+
+    Attributes:
+        width (int): Environment width in grid units
+        height (int): Environment height in grid units
+        agents (list): List of active agent IDs (PettingZoo requirement)
+        resources (list): List of resource nodes in the environment
+        time (int): Current simulation time step
+        simulation_id (str): Unique identifier for this simulation run
+        spatial_index (SpatialIndex): Efficient spatial query system
+        resource_manager (ResourceManager): Handles resource lifecycle
+        metrics_tracker (MetricsTracker): Tracks simulation statistics
+        db (DatabaseProtocol): Optional database implementing DatabaseProtocol
+
+    Inherits from:
+        AECEnv: PettingZoo's Agent-Environment-Cycle environment base class
+    """
+
+    def __init__(
+        self,
+        width: int,
+        height: int,
+        resource_distribution: Union[Dict[str, Any], Callable],
+        db_path: str = "simulation.db",
+        max_resource: Optional[float] = None,
+        config: Optional[Any] = None,
+        simulation_id: Optional[str] = None,
+        seed: Optional[int] = None,
+        initial_agents: Optional[List[Any]] = None,
+        db_factory: Optional[DatabaseFactoryProtocol] = None,
+    ) -> None:
+        """Initialize the AgentFarm environment.
+
+        Creates a new simulation environment with specified dimensions and
+        configuration. Sets up spatial indexing, resource management, metrics
+        tracking, and database logging.
+
+        Parameters
+        ----------
+        width : int
+            Width of the environment in grid units
+        height : int
+            Height of the environment in grid units
+        resource_distribution : dict or callable
+            Configuration for initial resource placement. Can be a dictionary
+            specifying resource parameters or a callable that generates resources.
+        db_path : str, optional
+            Path to SQLite database file for logging simulation data.
+            Defaults to "simulation.db".
+        max_resource : float, optional
+            Maximum resource amount for normalization. If None, uses config
+            value or defaults to reasonable value.
+        config : object, optional
+            Configuration object containing simulation parameters like
+            max_steps, agent counts, observation settings, etc.
+        simulation_id : str, optional
+            Unique identifier for this simulation. If None, generates a new
+            short UUID.
+        seed : int, optional
+            Random seed for deterministic simulation. If None, uses config
+            seed or remains non-deterministic.
+        initial_agents : list, optional
+            Pre-instantiated agents to add to the environment at initialization.
+            If provided, these agents will be added after environment setup.
+        db_factory : DatabaseFactoryProtocol, optional
+            Factory for creating database instances. If None, uses default
+            database setup.
+
+        Raises
+        ------
+        ValueError
+            If width or height are non-positive
+        Exception
+            If database setup fails or resource initialization fails
+        """
+        super().__init__()
+        # Set seed if provided
+        self.seed_value = (
+            seed
+            if seed is not None
+            else config.seed if config and config.seed else None
+        )
+        if self.seed_value is not None:
+            random.seed(self.seed_value)
+            np.random.seed(self.seed_value)
+            try:
+                torch.manual_seed(self.seed_value)
+            except RuntimeError as e:
+                logger.warning(
+                    "Failed to seed torch with value %s: %s", self.seed_value, e
+                )
+
+        # Initialize basic attributes
+        self.width = width
+        self.height = height
+        self.agents = []
+        self._agent_objects = {}  # Internal mapping: agent_id -> agent object
+        self.resources = []
+        self.time = 0
+
+        # Initialize identity service (deterministic if seed provided)
+        self.identity = Identity(IdentityConfig(deterministic_seed=self.seed_value))
+
+        # Store simulation ID
+        self.simulation_id = simulation_id or self.identity.simulation_id()
+
+        # Setup database and get initialized database instance
+        if db_factory is not None:
+            self.db = db_factory.setup_db(
+                db_path, self.simulation_id, config.to_dict() if config else None
+            )
+        else:
+            # Import setup_db only when needed to avoid circular imports
+            from farm.database.utilities import setup_db
+
+            self.db = setup_db(
+                db_path, self.simulation_id, config.to_dict() if config else None
+            )
+
+        # Use self.identity for all ID needs
+        self.max_resource = max_resource
+        self.config = config
+        self.resource_distribution = resource_distribution
+        self.max_steps = (
+            config.max_steps if config and hasattr(config, "max_steps") else 1000
+        )
+
+        # Initialize action mapping based on configuration and available actions
+        self._initialize_action_mapping()
+
+        # Initialize PettingZoo required attributes
+        self.agent_selection = None
+        self.rewards = {}
+        self._cumulative_rewards = {}
+        self.terminations = {}
+        self.truncations = {}
+        self.infos = {}
+        self.observations = {}
+
+        # Initialize spatial index attributes
+        self._quadtree_enabled = False
+        self._spatial_hash_enabled = False
+
+        # Initialize spatial index for efficient spatial queries with batch updates
+        from farm.utils.config_utils import resolve_spatial_index_config
+
+        spatial_config = resolve_spatial_index_config(config)
+
+        if spatial_config:
+            self.spatial_index = SpatialIndex(
+                self.width,
+                self.height,
+                enable_batch_updates=spatial_config.enable_batch_updates,
+                region_size=spatial_config.region_size,
+                max_batch_size=spatial_config.max_batch_size,
+                dirty_region_batch_size=getattr(
+                    spatial_config, "dirty_region_batch_size", 10
+                ),
+            )
+
+            # Enable additional index types if configured
+            if spatial_config.enable_quadtree_indices:
+                self.enable_quadtree_indices()
+            if spatial_config.enable_spatial_hash_indices:
+                self.enable_spatial_hash_indices(spatial_config.spatial_hash_cell_size)
+        else:
+            # Default configuration with batch updates enabled
+            self.spatial_index = SpatialIndex(
+                self.width,
+                self.height,
+                enable_batch_updates=True,
+                region_size=50.0,
+                max_batch_size=100,
+                dirty_region_batch_size=10,
+            )
+
+        # Provide spatial service via adapter around spatial_index
+        self.spatial_service = SpatialIndexAdapter(self.spatial_index)
+
+        # Initialize metrics tracker
+        self.metrics_tracker = MetricsTracker()
+        # Provide metrics service delegating to the environment
+        self.metrics_service = EnvironmentMetricsService(self)
+
+        # Initialize resource sharing counters
+        self.resources_shared = 0.0
+        self.resources_shared_this_step = 0.0
+
+        # Cache total resources to avoid recomputing on every step
+        self.cached_total_resources = 0.0
+
+        # Initialize cycle tracking for proper timestep semantics
+        self._agents_acted_this_cycle = 0
+        self._cycle_complete = False
+
+        # Initialize resource manager
+        self.resource_manager = ResourceManager(
+            width=self.width,
+            height=self.height,
+            config=self.config,
+            seed=self.seed_value,
+            database_logger=self.db.logger if self.db else None,
+            spatial_index=self.spatial_index,
+            simulation_id=self.simulation_id,
+        )
+
+        # Initialize environment
+        self.initialize_resources(self.resource_distribution)
+
+        # Add observation space setup:
+        self._setup_observation_space(self.config)
+
+        # Add action space setup call:
+        self._setup_action_space()
+
+        # Initialize agent observations mapping before adding any agents
+        self.agent_observations = {}
+
+        # If pre-instantiated agents are provided, add them now
+        if initial_agents:
+            for agent in initial_agents:
+                self.add_agent(agent)
+
+        # Update spatial index references now that resources and agents are initialized
+        # Pass a live view of agent objects to avoid accidental string ID lists
+        self.spatial_index.set_references(
+            list(self._agent_objects.values()), self.resources
+        )
+        self.spatial_index.update()
+
+        # Quadtree and spatial hash indices are already initialized above
+
+        # Perception profiler accumulators
+        self._perception_profile = {
+            "spatial_query_time_s": 0.0,
+            "bilinear_time_s": 0.0,
+            "nearest_time_s": 0.0,
+            "bilinear_points": 0,
+            "nearest_points": 0,
+        }
+
+        # Population milestone tracking
+        self._logged_population_milestones = set()
+
+        # Resource depletion warning tracking
+        self._initial_total_resources = None
+        self._warned_10_percent = False
+        self._warned_25_percent = False
+
+        # Log environment initialization completion
+        logger.info(
+            "environment_initialized",
+            simulation_id=self.simulation_id,
+            dimensions=(self.width, self.height),
+            initial_agents=len(self.agents),
+            initial_resources=len(self.resources),
+            total_resource_amount=sum(r.amount for r in self.resources),
+            seed=self.seed_value,
+            max_steps=self.max_steps,
+            database_path=self.db.db_path if self.db else None,
+            observation_channels=getattr(self, "NUM_CHANNELS", None),
+            action_count=(
+                len(self._action_mapping) if hasattr(self, "_action_mapping") else None
+            ),
+        )
+
+    def _initialize_action_mapping(self) -> None:
+        """Initialize the action mapping based on configuration and available actions.
+
+        Creates a dynamic mapping between Action enum values and action registry names.
+        Allows for flexible action configuration where simulations can enable/disable
+        specific actions and handle missing actions gracefully.
+
+        The mapping supports:
+        - Configuration-driven action enabling/disabling
+        - Dynamic discovery of available actions in registry
+        - Validation of required actions
+        - Graceful handling of missing actions
+        """
+        # Default mapping from ActionType enum to action registry names
+        default_action_mapping = {
+            ActionType.DEFEND: "defend",
+            ActionType.ATTACK: "attack",
+            ActionType.GATHER: "gather",
+            ActionType.SHARE: "share",
+            ActionType.MOVE: "move",
+            ActionType.REPRODUCE: "reproduce",
+            ActionType.PASS: "pass",
+        }
+
+        # Get enabled actions from config, or use all available if not specified
+        if self.config and hasattr(self.config, "enabled_actions"):
+            enabled_actions = getattr(self.config, "enabled_actions")
+            if isinstance(enabled_actions, list):
+                # Convert list of action names to mapping
+                self._action_mapping = {}
+                for action_name in enabled_actions:
+                    # Find the corresponding Action enum value
+                    for action_enum, registry_name in default_action_mapping.items():
+                        if registry_name == action_name:
+                            self._action_mapping[action_enum] = action_name
+                            break
+            else:
+                self._action_mapping = default_action_mapping
+        else:
+            self._action_mapping = default_action_mapping
+
+        # Validate that all mapped actions exist in the registry
+        missing_actions = []
+        for action_enum, action_name in self._action_mapping.items():
+            if not action_registry.get(action_name):
+                missing_actions.append(action_name)
+
+        if missing_actions:
+            logger.warning(
+                "missing_actions_in_registry", missing_actions=missing_actions
+            )
+            # Remove missing actions from mapping
+            self._action_mapping = {
+                k: v
+                for k, v in self._action_mapping.items()
+                if v not in missing_actions
+            }
+
+        # Log the final action mapping
+        available_actions = list(self._action_mapping.values())
+        logger.info(
+            "action_mapping_initialized",
+            action_count=len(available_actions),
+            available_actions=available_actions,
+        )
+
+    @property
+    def agent_objects(self) -> List[Any]:
+        """Backward compatibility property to get all agent objects as a list."""
+        return list(self._agent_objects.values())
+
+    def mark_positions_dirty(self) -> None:
+        """Public method for agents to mark positions as dirty when they move."""
+        self.spatial_index.mark_positions_dirty()
+
+    def process_batch_spatial_updates(self, force: bool = False) -> None:
+        """
+        Process any pending batch spatial updates.
+
+        Parameters
+        ----------
+        force : bool
+            Force processing even if batch is not full
+        """
+        if hasattr(self.spatial_index, "process_batch_updates"):
+            self.spatial_index.process_batch_updates(force=force)
+
+    def get_spatial_performance_stats(self) -> Dict[str, Any]:
+        """Get performance statistics for spatial indexing and batch updates."""
+        stats = {}
+
+        # Get basic spatial index stats
+        if hasattr(self.spatial_index, "get_stats"):
+            stats.update(self.spatial_index.get_stats())
+
+        # Get batch update stats if available
+        if hasattr(self.spatial_index, "get_batch_update_stats"):
+            batch_stats = self.spatial_index.get_batch_update_stats()
+            stats["batch_updates"] = batch_stats
+
+        # Get perception profile stats
+        if hasattr(self, "get_perception_profile"):
+            perception_stats = self.get_perception_profile()
+            stats["perception"] = perception_stats
+
+        return stats
+
+    def enable_batch_spatial_updates(
+        self, region_size: float = 50.0, max_batch_size: int = 100
+    ) -> None:
+        """Enable batch spatial updates with the specified configuration."""
+        if hasattr(self.spatial_index, "enable_batch_updates"):
+            self.spatial_index.enable_batch_updates(region_size, max_batch_size)
+
+    def disable_batch_spatial_updates(self) -> None:
+        """Disable batch spatial updates and process any pending updates."""
+        if hasattr(self.spatial_index, "disable_batch_updates"):
+            self.spatial_index.disable_batch_updates()
+
+    def get_nearby_agents(
+        self, position: Tuple[float, float], radius: float
+    ) -> List[Any]:
+        """Find all agents within radius of position.
+
+        Parameters
+        ----------
+        position : tuple
+            (x, y) coordinates to search around
+        radius : float
+            Search radius
+
+        Returns
+        -------
+        list
+            List of agents within radius
+        """
+        # Use generic method with "agents" index
+        nearby = self.spatial_index.get_nearby(position, radius, ["agents"])
+        return nearby.get("agents", [])
+
+    def get_nearby_resources(
+        self, position: Tuple[float, float], radius: float
+    ) -> List[Any]:
+        """Find all resources within radius of position.
+
+        Parameters
+        ----------
+        position : tuple
+            (x, y) coordinates to search around
+        radius : float
+            Search radius
+
+        Returns
+        -------
+        list
+            List of resources within radius
+        """
+        # Use generic method with "resources" index
+        nearby = self.spatial_index.get_nearby(position, radius, ["resources"])
+        return nearby.get("resources", [])
+
+    def get_nearest_resource(self, position: Tuple[float, float]) -> Optional[Any]:
+        """Find nearest resource to position.
+
+        Parameters
+        ----------
+        position : tuple
+            (x, y) coordinates to search from
+
+        Returns
+        -------
+        Resource or None
+            Nearest resource if any exist
+        """
+        # Use generic method with "resources" index
+        nearest = self.spatial_index.get_nearest(position, ["resources"])
+        return nearest.get("resources")
+
+    def enable_quadtree_indices(self) -> None:
+        """Enable Quadtree indices alongside existing KD-tree indices.
+
+        This creates additional Quadtree-based spatial indices for performance
+        comparison and hierarchical spatial operations. The Quadtrees will be
+        available alongside the existing KD-tree indices.
+        """
+        if self._quadtree_enabled:
+            return  # Already enabled
+
+        # Register Quadtree versions of the default indices
+        self.spatial_index.register_index(
+            name="agents_quadtree",
+            data_getter=lambda: list(self._agent_objects.values()),
+            position_getter=lambda a: a.position,
+            filter_func=lambda a: getattr(a, "alive", True),
+            index_type="quadtree",
+        )
+
+        self.spatial_index.register_index(
+            name="resources_quadtree",
+            data_reference=self.resources,
+            position_getter=lambda r: r.position,
+            filter_func=None,
+            index_type="quadtree",
+        )
+
+        self._quadtree_enabled = True
+        logger.info("Quadtree indices enabled for spatial queries")
+
+    def enable_spatial_hash_indices(self, cell_size: Optional[float] = None) -> None:
+        """Enable Spatial Hash Grid indices alongside existing KD-tree indices.
+
+        Registers spatial-hash-based indices for agents and resources. Spatial hash
+        indices provide near-constant-time neighborhood queries by inspecting only
+        nearby buckets and support efficient dynamic updates.
+
+        Parameters
+        ----------
+        cell_size : float, optional
+            Size of each grid cell. If None, a heuristic based on environment
+            size is used to choose a reasonable default.
+        """
+        if self._spatial_hash_enabled:
+            return
+
+        self.spatial_index.register_index(
+            name="agents_hash",
+            data_getter=lambda: list(self._agent_objects.values()),
+            position_getter=lambda a: a.position,
+            filter_func=lambda a: getattr(a, "alive", True),
+            index_type="spatial_hash",
+            cell_size=cell_size,
+        )
+
+        self.spatial_index.register_index(
+            name="resources_hash",
+            data_reference=self.resources,
+            position_getter=lambda r: r.position,
+            filter_func=None,
+            index_type="spatial_hash",
+            cell_size=cell_size,
+        )
+
+        self._spatial_hash_enabled = True
+        logger.info(
+            "Spatial hash indices enabled for spatial queries (cell_size=%s)", cell_size
+        )
+
+    # Resource IDs are managed by ResourceManager
+
+    def consume_resource(self, resource: Any, amount: float) -> float:
+        """Consume resources from a specific resource node.
+
+        Parameters
+        ----------
+        resource : Resource
+            Resource to consume from
+        amount : float
+            Amount to consume
+
+        Returns
+        -------
+        float
+            Actual amount consumed
+        """
+        return self.resource_manager.consume_resource(resource, amount)
+
+    def initialize_resources(
+        self, distribution: Union[Dict[str, Any], Callable]
+    ) -> None:
+        """Initialize resources in the environment using ResourceManager.
+
+        Creates initial resource nodes based on the provided distribution
+        configuration. Resources are placed according to the distribution
+        parameters and assigned proper amounts.
+
+        Parameters
+        ----------
+        distribution : dict or callable
+            Resource distribution configuration specifying how resources
+            should be placed in the environment. Can include parameters
+            like density, clustering, amount ranges, etc.
+
+        Notes
+        -----
+        This method delegates to ResourceManager for actual resource creation
+        and then synchronizes the environment's resource list with the manager.
+        The next_resource_id counter is also synchronized to ensure unique IDs.
+        """
+        # Use ResourceManager to initialize resources (passes through to original logic)
+        resources = self.resource_manager.initialize_resources(distribution)
+
+        # Update environment's resource list to match ResourceManager
+        self.resources = self.resource_manager.resources
+
+        # Update cached total resources after initialization
+        self.cached_total_resources = sum(r.amount for r in self.resources)
+
+        # Resource IDs are fully managed by ResourceManager
+
+    def remove_agent(self, agent: Any) -> None:
+        """Remove an agent from the environment.
+
+        Handles complete agent removal including death recording, cleanup of
+        internal data structures, and spatial index updates. This is typically
+        called when an agent dies or is otherwise removed from the simulation.
+
+        Parameters
+        ----------
+        agent : Agent
+            The agent object to remove. Must have an agent_id attribute.
+
+        Notes
+        -----
+        This method:
+        - Records the death event for metrics tracking
+        - Removes the agent from internal object mapping
+        - Removes the agent from PettingZoo's agent list
+        - Cleans up all PettingZoo state dictionaries
+        - Marks spatial index as dirty for next update
+        - Cleans up agent observation data
+        """
+        # Log agent removal before processing
+        logger.info(
+            "agent_removed",
+            agent_id=agent.agent_id,
+            agent_type=agent.__class__.__name__,
+            cause=getattr(agent, "death_cause", "unknown"),
+            lifespan=self.time - getattr(agent, "birth_time", 0),
+            final_resources=getattr(agent, "resource_level", 0),
+            final_health=getattr(agent, "current_health", 0),
+            generation=getattr(agent, "generation", 0),
+            step=self.time,
+            remaining_agents=len(self.agents) - 1,
+        )
+
+        agent_id = agent.agent_id
+        self.record_death()
+        if agent_id in self._agent_objects:
+            del self._agent_objects[agent_id]
+        if agent_id in self.agents:
+            self.agents.remove(agent_id)  # Remove from PettingZoo agents list
+
+        # Check for population milestones after removal
+        current_population = len(self.agents)
+        milestones = [1, 10, 25, 50, 100, 250, 500, 1000, 5000, 10000]
+
+        # Find the closest milestone (checking for decline)
+        for milestone in milestones:
+            if milestone not in self._logged_population_milestones:
+                if current_population < milestone:
+                    # Log this milestone
+                    agent_type_counts = {}
+                    for agent in self._agent_objects.values():
+                        agent_type = agent.__class__.__name__
+                        agent_type_counts[agent_type] = (
+                            agent_type_counts.get(agent_type, 0) + 1
+                        )
+
+                    logger.info(
+                        "population_milestone_reached",
+                        milestone=milestone,
+                        current_population=current_population,
+                        step=self.time,
+                        agent_types=agent_type_counts,
+                        direction="decline",
+                    )
+
+                    self._logged_population_milestones.add(milestone)
+                    break
+
+        # Clean up PettingZoo state dictionaries to prevent stale references
+        if agent_id in self._cumulative_rewards:
+            del self._cumulative_rewards[agent_id]
+        if agent_id in self.rewards:
+            del self.rewards[agent_id]
+        if agent_id in self.terminations:
+            del self.terminations[agent_id]
+        if agent_id in self.truncations:
+            del self.truncations[agent_id]
+        if agent_id in self.infos:
+            del self.infos[agent_id]
+        if agent_id in self.observations:
+            del self.observations[agent_id]
+
+        # Update agent_selection if necessary
+        if self.agent_selection == agent_id or not self.agents:
+            self._next_agent()
+
+        self.spatial_index.mark_positions_dirty()  # Mark positions as dirty when agent is removed
+        if agent_id in self.agent_observations:
+            del self.agent_observations[agent_id]
+
+    def log_interaction_edge(
+        self,
+        source_type: str,
+        source_id: str,
+        target_type: str,
+        target_id: str,
+        interaction_type: str,
+        action_type: Optional[str] = None,
+        details: Optional[Dict[str, Any]] = None,
+    ) -> None:
+        """Log an interaction as an edge between nodes if database is enabled.
+
+        Records interactions between agents and other entities (agents, resources)
+        as graph edges in the database for network analysis and relationship tracking.
+
+        Parameters
+        ----------
+        source_type : str
+            Type of the source entity (e.g., 'agent', 'resource')
+        source_id : str
+            Unique identifier of the source entity
+        target_type : str
+            Type of the target entity (e.g., 'agent', 'resource')
+        target_id : str
+            Unique identifier of the target entity
+        interaction_type : str
+            Type of interaction (e.g., 'attack', 'share', 'gather')
+        action_type : str, optional
+            Specific action type if different from interaction_type
+        details : dict, optional
+            Additional interaction details (e.g., amount transferred, damage dealt)
+
+        Notes
+        -----
+        If no database is configured, this method returns silently without logging.
+        Errors during logging are caught and logged as warnings to prevent
+        simulation disruption.
+        """
+        if self.db is None:
+            return
+        try:
+            self.db.logger.log_interaction_edge(
+                step_number=self.time,
+                source_type=source_type,
+                source_id=source_id,
+                target_type=target_type,
+                target_id=target_id,
+                interaction_type=interaction_type,
+                action_type=action_type,
+                details=details,
+            )
+        except (ValueError, TypeError, AttributeError) as e:
+            logger.error(
+                "interaction_logging_failed",
+                error_type=type(e).__name__,
+                error_message=str(e),
+            )
+
+    def log_reproduction_event(
+        self,
+        step_number: int,
+        parent_id: str,
+        success: bool,
+        parent_resources_before: float,
+        parent_resources_after: float,
+        offspring_id: Optional[str] = None,
+        offspring_initial_resources: Optional[float] = None,
+        failure_reason: Optional[str] = None,
+        parent_position: Optional[Tuple[float, float]] = None,
+        parent_generation: Optional[int] = None,
+        offspring_generation: Optional[int] = None,
+    ) -> None:
+        """Log a reproduction event if database is enabled.
+
+        Records reproduction attempts and outcomes in the database for analysis
+        of evolutionary dynamics, resource costs, and population growth patterns.
+
+        Parameters
+        ----------
+        step_number : int
+            Current simulation step when reproduction occurred
+        parent_id : str
+            Unique identifier of the parent agent attempting reproduction
+        success : bool
+            Whether the reproduction attempt was successful
+        parent_resources_before : float
+            Parent's resource level before reproduction attempt
+        parent_resources_after : float
+            Parent's resource level after reproduction attempt
+        offspring_id : str, optional
+            Unique identifier of the offspring if reproduction succeeded
+        offspring_initial_resources : float, optional
+            Initial resource level assigned to offspring
+        failure_reason : str, optional
+            Description of why reproduction failed (if applicable)
+        parent_position : tuple[float, float], optional
+            Position of the parent agent at time of reproduction
+        parent_generation : int, optional
+            Generation number of the parent agent
+        offspring_generation : int, optional
+            Generation number assigned to the offspring
+
+        Notes
+        -----
+        If no database is configured, this method returns silently without logging.
+        Errors during logging are caught and logged as warnings to prevent
+        simulation disruption.
+        """
+        if self.db is None:
+            return
+        try:
+            self.db.log_reproduction_event(
+                step_number=step_number,
+                parent_id=parent_id,
+                success=success,
+                parent_resources_before=parent_resources_before,
+                parent_resources_after=parent_resources_after,
+                offspring_id=offspring_id,
+                offspring_initial_resources=offspring_initial_resources,
+                failure_reason=failure_reason,
+                parent_position=parent_position,
+                parent_generation=parent_generation,
+                offspring_generation=offspring_generation,
+            )
+        except (ValueError, TypeError, AttributeError) as e:
+            logger.error(
+                "reproduction_logging_failed",
+                error_type=type(e).__name__,
+                error_message=str(e),
+            )
+
+    def update(self) -> None:
+        """Update environment state for current time step.
+
+        Performs a full environment update including resource regeneration,
+        metrics calculation, spatial index updates, and time advancement.
+        This method is called once per simulation step to advance the world state.
+
+        The update process includes:
+        - Resource regeneration and decay using ResourceManager
+        - Metrics calculation and logging for current state
+        - Spatial index updates for efficient proximity queries
+        - Counter resets for step-specific tracking
+        - Time step increment
+
+        Raises
+        ------
+        Exception
+            If any critical update operation fails, the exception is logged
+            and re-raised to halt the simulation.
+
+        Notes
+        -----
+        This method should be called after all agents have taken their actions
+        for the current time step but before the next step begins.
+        """
+        try:
+            # Update resources using ResourceManager
+            resource_stats = self.resource_manager.update_resources(self.time)
+
+            # Update cached total resources after resource regeneration
+            self.cached_total_resources = sum(r.amount for r in self.resources)
+
+            # Log resource update statistics if needed
+            if resource_stats["regeneration_events"] > 0:
+                logger.debug(
+                    "Resource update: %s resources regenerated",
+                    resource_stats["regeneration_events"],
+                )
+
+            # Check resource levels periodically
+            if self.time % 50 == 0:  # Check every 50 steps
+                if self._initial_total_resources is None:
+                    self._initial_total_resources = self.cached_total_resources
+
+                if self._initial_total_resources > 0:
+                    resource_ratio = (
+                        self.cached_total_resources / self._initial_total_resources
+                    )
+                    active_resources = len([r for r in self.resources if r.amount > 0])
+
+                    # Warn at different thresholds
+                    if resource_ratio < 0.1 and not self._warned_10_percent:
+                        logger.debug(
+                            "resources_critically_low",
+                            remaining_ratio=round(resource_ratio, 3),
+                            remaining_total=round(self.cached_total_resources, 2),
+                            active_nodes=active_resources,
+                            total_nodes=len(self.resources),
+                            step=self.time,
+                            agents=len(self.agents),
+                        )
+                        self._warned_10_percent = True
+
+                    elif resource_ratio < 0.25 and not self._warned_25_percent:
+                        logger.debug(
+                            "resources_running_low",
+                            remaining_ratio=round(resource_ratio, 3),
+                            remaining_total=round(self.cached_total_resources, 2),
+                            active_nodes=active_resources,
+                            step=self.time,
+                        )
+                        self._warned_25_percent = True
+
+            # Calculate and log metrics
+            metrics = self._calculate_metrics()
+            self.metrics_tracker.update_metrics(
+                metrics,
+                db=self.db,
+                time=self.time,
+                agent_objects=self._agent_objects,
+                resources=self.resources,
+            )
+
+            # Update spatial performance metrics
+            spatial_stats = self.get_spatial_performance_stats()
+            self.metrics_tracker.update_spatial_performance_metrics(spatial_stats)
+
+            # Update spatial index (this will process any pending batch updates)
+            self.spatial_index.update()
+
+            # Process any remaining batch updates to ensure all position changes are applied
+            self.process_batch_spatial_updates(force=True)
+
+            # Reset counters for next step
+            self.resources_shared_this_step = 0
+            self.combat_encounters_this_step = 0
+            self.successful_attacks_this_step = 0
+
+            # Log milestone every 100 steps
+            if self.time % 100 == 0 and self.time > 0:
+                # Calculate agent statistics
+                agents_alive = len(self.agents)
+                avg_health = (
+                    np.mean([a.current_health for a in self._agent_objects.values()])
+                    if self._agent_objects
+                    else 0
+                )
+                avg_resources = (
+                    np.mean([a.resource_level for a in self._agent_objects.values()])
+                    if self._agent_objects
+                    else 0
+                )
+
+                # Agent type distribution
+                agent_type_counts = {}
+                for agent in self._agent_objects.values():
+                    agent_type = agent.__class__.__name__
+                    agent_type_counts[agent_type] = (
+                        agent_type_counts.get(agent_type, 0) + 1
+                    )
+
+                logger.info(
+                    "simulation_milestone",
+                    step=self.time,
+                    agents_alive=agents_alive,
+                    total_resources=self.cached_total_resources,
+                    resource_nodes=len([r for r in self.resources if r.amount > 0]),
+                    avg_agent_health=round(avg_health, 2),
+                    avg_agent_resources=round(avg_resources, 2),
+                    agent_types=agent_type_counts,
+                    combat_encounters=getattr(self, "combat_encounters_this_step", 0),
+                    resources_shared=getattr(self, "resources_shared_this_step", 0),
+                )
+
+            # Increment time step
+            self.time += 1
+
+        except (RuntimeError, ValueError, AttributeError) as e:
+            logger.error("environment_update_error", error=str(e), exc_info=True)
+            raise
+
+    def _calculate_metrics(self) -> Dict[str, Any]:
+        """Calculate various metrics for the current simulation state.
+
+        Computes comprehensive metrics about the current state of the simulation
+        including agent statistics, resource distribution, population dynamics,
+        and interaction patterns. These metrics are used for analysis and
+        database logging.
+
+        Returns
+        -------
+        dict
+            Dictionary containing calculated metrics with keys like:
+            - agent_count: Number of active agents
+            - resource_count: Number of resource nodes
+            - total_resources: Sum of all resource amounts
+            - average_health: Mean agent health
+            - population_density: Agents per unit area
+            - And other simulation-specific metrics
+
+        Notes
+        -----
+        This method delegates to MetricsTracker for actual calculations,
+        passing the current agent objects, resources, time, and configuration.
+        """
+        return self.metrics_tracker.calculate_metrics(
+            self._agent_objects, self.resources, self.time, self.config
+        )
+
+    def get_next_agent_id(self) -> str:
+        """Generate a unique short ID for an agent using environment's seed.
+
+        Returns
+        -------
+        str
+            A unique short ID string
+        """
+        # Delegate to identity service (respects deterministic seed if set)
+        return self.identity.agent_id()
+
+    def state(self) -> EnvironmentState:
+        """Get current environment state (PettingZoo AECEnv requirement).
+
+        Creates an EnvironmentState object containing the current state of all
+        agents, resources, and environment properties for serialization and
+        analysis purposes.
+
+        Returns
+        -------
+        EnvironmentState
+            Immutable snapshot of the current environment state containing:
+            - All agent states and positions
+            - Resource locations and amounts
+            - Environment dimensions and time
+            - Spatial index state
+        """
+        return EnvironmentState.from_environment(self)
+
+    def is_valid_position(self, position: Tuple[float, float]) -> bool:
+        """Check if a position is valid within the environment bounds.
+
+        Validates that the given coordinates are within the rectangular bounds
+        of the environment grid, inclusive of the boundary values. This is used
+        for boundary checking before agent movement and resource placement.
+
+        Parameters
+        ----------
+        position : tuple of float
+            (x, y) coordinates to check, where x is the horizontal position
+            and y is the vertical position
+
+        Returns
+        -------
+        bool
+            True if position is within bounds [0, width] x [0, height] inclusive,
+            False otherwise. Note that boundary values (0, width, height) are
+            considered valid positions.
+        """
+        x, y = position
+        return (0 <= x <= self.width) and (0 <= y <= self.height)
+
+    def record_birth(self) -> None:
+        """Record a birth event in the metrics tracker.
+
+        Increments the birth counter in the metrics tracker to track population
+        dynamics and reproduction statistics. This is called whenever a new
+        agent is created through reproduction or initial spawning.
+        """
+        self.metrics_tracker.record_birth()
+
+    def record_death(self) -> None:
+        """Record a death event in the metrics tracker.
+
+        Increments the death counter in the metrics tracker to track population
+        dynamics and mortality statistics. This is called whenever an agent
+        dies due to starvation, combat, or other causes.
+        """
+        self.metrics_tracker.record_death()
+
+    def record_combat_encounter(self) -> None:
+        """Record a combat encounter event.
+
+        Increments the combat encounter counter to track the frequency of
+        combat interactions between agents. Used for analyzing conflict
+        patterns and agent behavior.
+        """
+        self.metrics_tracker.record_combat_encounter()
+
+    def record_successful_attack(self) -> None:
+        """Record a successful attack event.
+
+        Increments the successful attack counter to track combat effectiveness
+        and agent combat success rates. This helps analyze combat dynamics
+        and evolutionary fitness.
+        """
+        self.metrics_tracker.record_successful_attack()
+
+    def record_resources_shared(self, amount: float) -> None:
+        """Record resources shared between agents.
+
+        Tracks cooperative resource sharing behavior by recording the amount
+        of resources transferred between agents. Updates both the metrics
+        tracker and internal counters for step-level and total tracking.
+
+        Parameters
+        ----------
+        amount : float
+            The amount of resources that were shared between agents. Must be
+            a positive value representing the resource transfer amount.
+
+        Notes
+        -----
+        This method updates three tracking variables:
+        - MetricsTracker for long-term statistics and database logging
+        - self.resources_shared for total resources shared across simulation
+        - self.resources_shared_this_step for per-step tracking and analysis
+        """
+        self.metrics_tracker.record_resources_shared(amount)
+        self.resources_shared += amount
+        self.resources_shared_this_step += amount
+
+    def close(self) -> None:
+        """Clean up environment resources and close database connections.
+
+        Properly closes any open database connections to ensure data integrity
+        and prevent resource leaks. This method should be called when the
+        environment is no longer needed or when shutting down the simulation.
+
+        Notes
+        -----
+        This method safely handles cases where the database connection may
+        not exist or may already be closed, preventing exceptions during
+        cleanup operations.
+        """
+        if hasattr(self, "resource_manager") and self.resource_manager is not None:
+            # Ensure memmap file is flushed; delete based on config (default: keep for reuse)
+            delete_memmap = getattr(
+                self.config, "resources", ResourceConfig()
+            ).memmap_delete_on_close
+            try:
+                self.resource_manager.cleanup_memmap(delete_file=delete_memmap)
+            except Exception as e:
+                logger.error(
+                    "memmap_cleanup_failed",
+                    error_type=type(e).__name__,
+                    error_message=str(e),
+                    exc_info=True,
+                )
+        if hasattr(self, "db") and self.db is not None:
+            self.db.close()
+
+    def add_agent(self, agent: Any, flush_immediately: bool = False) -> None:
+        """Add an agent to the environment with efficient database logging.
+
+        Registers a new agent in the environment, adding it to internal tracking
+        structures, the spatial index, and optionally logging its creation to
+        the database. This method handles all necessary setup for a new agent.
+
+        Parameters
+        ----------
+        agent : Agent
+            The agent object to add. Must have attributes like agent_id, position,
+            resource_level, etc. The agent should be properly initialized before
+            being added to the environment.
+        flush_immediately : bool, optional
+            If True, immediately flush the agent buffer to the database to ensure
+            the agent is committed before any actions are processed. This is useful
+            for agents created during simulation (e.g., through reproduction) to
+            prevent foreign key constraint violations. Default is False.
+
+        Notes
+        -----
+        This method:
+        - Extracts agent data for database logging
+        - Adds agent to internal object mapping and PettingZoo agent list
+        - Marks spatial index as dirty for next update
+        - Batch logs agent data to database if available
+        - Creates observation tracking for the agent
+        - Optionally flushes agent buffer immediately if flush_immediately=True
+
+        The agent data logged includes birth time, position, resources, health,
+        genome information (if applicable), and action weights.
+        """
+        # If the agent supports dependency injection, supply services and config
+        try:
+            # Spatial service is required for agent act()/perception; ensure present
+            if hasattr(agent, "spatial_service"):
+                agent.spatial_service = self.spatial_service
+            else:
+                setattr(agent, "spatial_service", self.spatial_service)
+
+            # Optional services: inject only when missing/None
+            if hasattr(agent, "metrics_service") and agent.metrics_service is None:
+                agent.metrics_service = self.metrics_service
+            if hasattr(agent, "logging_service") and agent.logging_service is None:
+                agent.logging_service = EnvironmentLoggingService(self)
+            if (
+                hasattr(agent, "validation_service")
+                and agent.validation_service is None
+            ):
+                agent.validation_service = EnvironmentValidationService(self)
+            if hasattr(agent, "time_service") and agent.time_service is None:
+                agent.time_service = EnvironmentTimeService(self)
+            if hasattr(agent, "lifecycle_service") and agent.lifecycle_service is None:
+                agent.lifecycle_service = EnvironmentAgentLifecycleService(self)
+            if hasattr(agent, "config") and getattr(agent, "config", None) is None:
+                agent.config = self.config
+
+            # Environment reference for action/observation space access
+            if hasattr(agent, "environment"):
+                agent.environment = self
+            else:
+                setattr(agent, "environment", self)
+
+            # Validate required dependencies after injection
+            if getattr(agent, "spatial_service", None) is None:
+                raise ValueError(
+                    "Agent %s missing spatial_service after injection"
+                    % getattr(agent, "agent_id", "?")
+                )
+        except (AttributeError, ValueError, TypeError) as e:
+            logger.error(
+                "service_injection_failed",
+                agent_id=getattr(agent, "agent_id", "unknown"),
+                error_type=type(e).__name__,
+                error_message=str(e),
+            )
+            raise
+
+        agent_data = [
+            {
+                "simulation_id": self.simulation_id,
+                "agent_id": agent.agent_id,
+                "birth_time": self.time,
+                "agent_type": agent.__class__.__name__,
+                "position": agent.position,
+                "initial_resources": agent.resource_level,
+                "starting_health": agent.starting_health,
+                "starvation_counter": agent.starvation_counter,
+                "genome_id": getattr(agent, "genome_id", None),
+                "generation": getattr(agent, "generation", 0),
+                "action_weights": agent.get_action_weights(),
+            }
+        ]
+
+        # Add to environment
+        self._agent_objects[agent.agent_id] = agent
+        self.agents.append(agent.agent_id)  # Add to PettingZoo agents list
+
+        # Initialize PettingZoo state dictionaries for the new agent
+        self.rewards[agent.agent_id] = 0
+        self._cumulative_rewards[agent.agent_id] = 0
+        self.terminations[agent.agent_id] = False
+        self.truncations[agent.agent_id] = False
+        self.infos[agent.agent_id] = {}
+        # Initialize observation with zeros since agent_observations isn't set up yet
+        self.observations[agent.agent_id] = np.zeros(
+            self._observation_space.shape, dtype=self._observation_space.dtype
+        )
+
+        # Mark positions as dirty when new agent is added
+        self.spatial_index.mark_positions_dirty()
+
+        # Batch log to database using SQLAlchemy
+        if self.db is not None:
+            self.db.logger.log_agents_batch(agent_data)
+
+            # Optionally flush immediately to ensure agent is committed before actions
+            if flush_immediately:
+                self.db.logger.flush_all_buffers()
+
+        self.agent_observations[agent.agent_id] = AgentObservation(
+            self.observation_config
+        )
+
+        # Record birth in metrics tracker (only for agents created during simulation, not initial population)
+        if self.time > 0:  # Only record births for agents created after simulation starts
+            self.record_birth()
+
+        # Log agent addition
+        logger.info(
+            "agent_added",
+            agent_id=agent.agent_id,
+            agent_type=agent.__class__.__name__,
+            position=agent.position,
+            initial_resources=agent.resource_level,
+            initial_health=agent.current_health,
+            generation=getattr(agent, "generation", 0),
+            genome_id=getattr(agent, "genome_id", None),
+            step=self.time,
+            total_agents=len(self.agents),
+        )
+
+        # Check for population milestones
+        current_population = len(self.agents)
+        milestones = [1, 10, 25, 50, 100, 250, 500, 1000, 5000, 10000]
+
+        # Find the closest milestone
+        for milestone in milestones:
+            # Check if we just crossed this milestone (either direction)
+            if milestone not in self._logged_population_milestones:
+                if current_population >= milestone:
+                    # Log this milestone
+                    agent_type_counts = {}
+                    for agent in self._agent_objects.values():
+                        agent_type = agent.__class__.__name__
+                        agent_type_counts[agent_type] = (
+                            agent_type_counts.get(agent_type, 0) + 1
+                        )
+
+                    logger.info(
+                        "population_milestone_reached",
+                        milestone=milestone,
+                        current_population=current_population,
+                        step=self.time,
+                        agent_types=agent_type_counts,
+                        direction="growth",
+                    )
+
+                    self._logged_population_milestones.add(milestone)
+                    break
+
+    def cleanup(self) -> None:
+        """Clean up environment resources.
+
+        Properly closes database connections and flushes any pending data
+        to ensure no data loss. This method should be called when the
+        simulation is finished or the environment is being destroyed.
+
+        Notes
+        -----
+        This method:
+        - Flushes all pending database buffers
+        - Closes database connections gracefully
+        - Handles errors during cleanup to prevent crashes
+
+        Cleanup errors are logged but do not raise exceptions to allow
+        for graceful shutdown even if some resources fail to close properly.
+        """
+        try:
+            if hasattr(self, "db") and self.db is not None:
+                # Use logger for buffer flushing
+                if hasattr(self.db, "logger"):
+                    self.db.logger.flush_all_buffers()
+                self.db.close()
+        except (OSError, AttributeError, ValueError) as e:
+            logger.error(
+                "environment_cleanup_error",
+                error_type=type(e).__name__,
+                error_message=str(e),
+            )
+
+    def __del__(self) -> None:
+        """Ensure cleanup on deletion.
+
+        Destructor that calls cleanup() to ensure proper resource cleanup
+        when the Environment object is garbage collected. This provides
+        a safety net in case cleanup() is not called explicitly.
+
+        Notes
+        -----
+        While this provides a backup cleanup mechanism, it's better practice
+        to call cleanup() explicitly rather than relying on the destructor,
+        as the timing of garbage collection is not guaranteed in Python.
+        This destructor ensures database connections are properly closed and
+        any buffered data is flushed to prevent data loss.
+        """
+        self.cleanup()
+
+    def action_space(self, agent: Optional[str] = None) -> spaces.Discrete:
+        """Get the action space for an agent (PettingZoo API).
+
+        Returns the action space defining all possible actions an agent can take.
+        The action space is dynamically configured based on enabled actions and
+        may change during curriculum learning or action pruning scenarios.
+
+        Parameters
+        ----------
+        agent : str, optional
+            Agent ID. If None, returns the general action space that applies
+            to all agents. The action space is the same for all agents in
+            this environment.
+
+        Returns
+        -------
+        gymnasium.spaces.Discrete
+            The action space containing all enabled actions. Each action is
+            represented by an integer index from 0 to n_actions-1, where
+            n_actions is the number of currently enabled actions.
+
+        Notes
+        -----
+        - The mapping from indices → actions follows the current `_action_mapping`
+          order, which can change at runtime via `update_action_space`.
+        - RL agents should be resilient to dynamic action-space size changes or
+          update policies that keep the space fixed during training.
+        """
+        return self._action_space
+
+    def observation_space(self, agent: Optional[str] = None) -> spaces.Box:
+        """Get the observation space for an agent (PettingZoo API).
+
+        Returns the observation space defining the shape and data type of
+        observations provided to agents. The observation space is configured
+        based on the observation configuration and includes multiple channels
+        for different types of environmental information.
+
+        Parameters
+        ----------
+        agent : str, optional
+            Agent ID. If None, returns the general observation space that applies
+            to all agents. All agents receive observations with the same shape
+            and structure.
+
+        Returns
+        -------
+        gymnasium.spaces.Box
+            The observation space defining the shape and bounds of observations.
+            Shape is (NUM_CHANNELS, S, S) where S = 2*R + 1 and R is the
+            observation radius. Values are normalized to [0, 1] range.
+
+        Notes
+        -----
+        - The dtype reflects the configured torch dtype mapped to a numpy dtype
+          for space definition (bfloat16 maps to float32 for numpy compatibility).
+        - Channel layout is defined by the channel registry in `farm.core.channels`.
+        """
+        return self._observation_space
+
+    def observe(self, agent: str) -> np.ndarray:
+        """Returns the observation an agent currently can make.
+
+        Required by PettingZoo API. Generates a multi-channel observation tensor
+        containing the agent's local view of the environment, including nearby
+        resources, agents, and the agent's own state.
+
+        Parameters
+        ----------
+        agent : str
+            Agent identifier for which to generate the observation
+
+        Returns
+        -------
+        np.ndarray
+            Observation tensor for the agent with shape (channels, height, width).
+            If the agent is dead or doesn't exist, returns a zero tensor of
+            the appropriate shape. Values are normalized to [0, 1] range.
+        """
+        return self._get_observation(agent)
+
+    def _setup_observation_space(self, config: Optional[Any]) -> None:
+        """Setup the observation space based on configuration.
+
+        Parameters
+        ----------
+        config : object, optional
+            Configuration object containing observation settings.
+        """
+        if config and hasattr(config, "observation") and config.observation is not None:
+            self.observation_config = config.observation
+        else:
+            self.observation_config = ObservationConfig()
+        S = 2 * self.observation_config.R + 1
+        # Robust numpy dtype mapping from torch dtype or string
+        torch_dtype = (
+            getattr(torch, self.observation_config.dtype)
+            if isinstance(self.observation_config.dtype, str)
+            else self.observation_config.dtype
+        )
+        if torch_dtype in (torch.float32, torch.float):
+            np_dtype = np.float32
+        elif torch_dtype in (torch.float64, torch.double):
+            np_dtype = np.float64
+        elif torch_dtype in (torch.float16, torch.half):
+            np_dtype = np.float16
+        elif torch_dtype == torch.bfloat16:
+            # numpy has no bfloat16; use float32 for the observation space dtype
+            np_dtype = np.float32
+        else:
+            np_dtype = np.float32
+        self._observation_space = spaces.Box(
+            low=0.0, high=1.0, shape=(NUM_CHANNELS, S, S), dtype=np_dtype
+        )
+
+    def _setup_action_space(self) -> None:
+        """Setup the action space with all available actions."""
+        # Use only the enabled actions from the mapping instead of full ActionType enum
+        self._action_space = spaces.Discrete(len(self._action_mapping))
+
+        # Create a list of enabled ActionType values for dynamic remapping
+        # This ensures consistent ordering: action index 0 maps to first enabled action, etc.
+        self._enabled_action_types = list(self._action_mapping.keys())
+
+    def update_action_space(
+        self, new_enabled_actions: Optional[List[str]] = None
+    ) -> None:
+        """Update the action space when enabled actions configuration changes.
+
+        This method should be called when the curriculum or configuration
+        changes the set of enabled actions mid-simulation. It updates the
+        action mapping, recreates the enabled action types list, and resizes
+        the action space accordingly.
+
+        Parameters
+        ----------
+        new_enabled_actions : list of str, optional
+            New list of action names to enable. If None, restores full action space.
+            Each action name should correspond to an action in the registry
+            (e.g., ["move", "gather", "attack"]).
+
+        Notes
+        -----
+        This method:
+        - Updates self.config.enabled_actions if new_enabled_actions provided
+        - Reinitializes the action mapping with the new configuration
+        - Recreates the enabled action types list for dynamic remapping
+        - Resizes the action space to match the new number of enabled actions
+        - Logs the updated action space size and available actions
+
+        Warning: This changes the action space size, which may affect RL agents
+        that are not designed to handle dynamic action spaces.
+        """
+        # Update config if new enabled actions provided
+        if new_enabled_actions is not None:
+            if self.config is None:
+                # Create a basic config object if none exists
+                self.config = SimulationConfig()
+            # Use setattr for dynamic attribute assignment (same pattern as original code)
+            setattr(self.config, "enabled_actions", new_enabled_actions)
+        else:
+            # If None is passed, remove the enabled_actions attribute to restore full space
+            if self.config and hasattr(self.config, "enabled_actions"):
+                delattr(self.config, "enabled_actions")
+
+        # Reinitialize action mapping with new configuration
+        self._initialize_action_mapping()
+
+        # Update action space and enabled action types list
+        self._setup_action_space()
+
+        # Log the update
+        available_actions = list(self._action_mapping.values())
+        logger.info(
+            "action_space_updated",
+            action_count=len(available_actions),
+            available_actions=available_actions,
+        )
+
+    def get_initial_agent_count(self) -> int:
+        """Calculate the number of initial agents (born at time 0) dynamically.
+
+        Counts how many agents were present at the start of the simulation
+        by checking their birth_time attribute. This is useful for analysis
+        and metrics that need to distinguish between initial population and
+        agents born during the simulation.
+
+        Returns
+        -------
+        int
+            Number of agents with birth_time == 0, representing the initial
+            population that was present when the simulation started.
+
+        Notes
+        -----
+        This count is calculated dynamically by iterating through all current
+        agents, so it only includes agents that are still alive. Dead agents
+        are not counted even if they were part of the initial population.
+        """
+        return len(
+            [
+                agent
+                for agent in self._agent_objects.values()
+                if getattr(agent, "birth_time", 0) == 0
+            ]
+        )
+
+    # _create_initial_agents removed: agents should be created outside the environment
+
+    def _get_observation(self, agent_id: str) -> np.ndarray:
+        """Generate an observation for a specific agent.
+
+        Creates a multi-channel observation tensor containing information about
+        the local environment around the agent, including resources, nearby agents,
+        and the agent's own state. The observation follows the configured format
+        and dimensions for reinforcement learning.
+
+        Parameters
+        ----------
+        agent_id : str
+            The ID of the agent to generate an observation for.
+
+        Returns
+        -------
+        np.ndarray
+            The observation tensor for the agent with shape (channels, height, width).
+            Returns zero tensor if agent is None or not alive.
+
+        Notes
+        -----
+        TODO: #! Deprecate. The observation will come from the spatial index.
+
+        The observation includes:
+        - Resource distribution in the agent's field of view
+        - Positions and health of nearby allies and enemies
+        - Agent's own health and position
+        - Empty layers for obstacles and terrain cost (future features)
+
+        The observation is generated using the AgentObservation class and
+        follows the perception system defined in the observation configuration.
+        """
+        agent = self._agent_objects.get(agent_id)
+        if agent is None or not agent.alive:
+            return np.zeros(
+                self._observation_space.shape, dtype=self._observation_space.dtype
+            )
+
+        # Assume width and height are integers for grid
+        height, width = int(self.height), int(self.width)
+
+        # Get discretization method from config
+        # Resolve discretization/interpolation from nested environment config when available
+        if self.config and getattr(self.config, "environment", None) is not None:
+            discretization_method = getattr(
+                self.config.environment, "position_discretization_method", "floor"
+            )
+            use_bilinear = getattr(
+                self.config.environment, "use_bilinear_interpolation", True
+            )
+        else:
+            discretization_method = (
+                getattr(self.config, "position_discretization_method", "floor")
+                if self.config
+                else "floor"
+            )
+            use_bilinear = (
+                getattr(self.config, "use_bilinear_interpolation", True)
+                if self.config
+                else True
+            )
+
+        # Agent position as (y, x) using configured discretization method
+        grid_size = (width, height)
+        ax, ay = discretize_position_continuous(
+            agent.position, grid_size, discretization_method
+        )
+
+        # Ensure spatial index is up to date before observation generation
+        self.spatial_index.update()
+
+        # Build local resource layer directly (avoid full-world grids)
+        R = self.observation_config.R
+        S = 2 * R + 1
+        resource_local = torch.zeros(
+            (S, S),
+            dtype=self.observation_config.torch_dtype,
+            device=self.observation_config.device,
+        )
+        # Max amount resolution prefers nested resources config when available
+        if self.max_resource is not None:
+            max_amount = self.max_resource
+        else:
+            from farm.utils.config_utils import get_nested_then_flat
+
+            max_amount = get_nested_then_flat(
+                config=self.config,
+                nested_parent_attr="resources",
+                nested_attr_name="max_resource_amount",
+                flat_attr_name="max_resource_amount",
+                default_value=10,
+                expected_types=(int, float),
+            )
+
+        # Query nearby resources within a radius covering the local window
+        # Use slightly larger than R to capture bilinear spread near the boundary
+        # If ResourceManager has a memmap grid, slice directly for the window; else use spatial queries
+        nearby_resources = []
+        used_memmap = False
+        try:
+            if (
+                hasattr(self, "resource_manager")
+                and getattr(self.resource_manager, "has_memmap", False)
+                and self.resource_manager.has_memmap
+            ):
+                used_memmap = True
+                # Compute world-space window bounds (y,x) centered at (ay, ax)
+                y0 = ay - R
+                y1 = ay + R + 1
+                x0 = ax - R
+                x1 = ax + R + 1
+                window_np = self.resource_manager.get_resource_window(
+                    y0, y1, x0, x1, normalize=True
+                )
+                # Convert to torch tensor of correct dtype/device with minimal copies
+                if (
+                    self.observation_config.device == "cpu"
+                    and self.observation_config.torch_dtype == torch.float32
+                    and window_np.dtype == np.float32
+                ):
+                    resource_local = torch.from_numpy(window_np)
+                else:
+                    resource_local = torch.tensor(
+                        window_np,
+                        dtype=self.observation_config.torch_dtype,
+                        device=self.observation_config.device,
+                        copy=False,
+                    )
+            else:
+                _tq0 = _time.perf_counter()
+                nearby = self.spatial_index.get_nearby(
+                    agent.position, R + 1, ["resources"]
+                )
+                nearby_resources = nearby.get("resources", [])
+                _tq1 = _time.perf_counter()
+                self._perception_profile["spatial_query_time_s"] += max(
+                    0.0, _tq1 - _tq0
+                )
+        except AttributeError as e:
+            logger.warning(
+                "spatial_resource_init_issue",
+                error_type=type(e).__name__,
+                error_message=str(e),
+            )
+            nearby_resources = []
+        except (ValueError, TypeError) as e:
+            logger.warning(
+                "invalid_observation_parameters",
+                error_type=type(e).__name__,
+                error_message=str(e),
+            )
+            nearby_resources = []
+        except Exception as e:
+            logger.error(
+                "resource_layer_build_error",
+                error_type=type(e).__name__,
+                error_message=str(e),
+                exc_info=True,
+            )
+            nearby_resources = []
+
+        if not used_memmap and use_bilinear:
+            _tb0 = _time.perf_counter()
+            for res in nearby_resources:
+                # Convert world to local continuous coords where (R, R) is agent center
+                lx = float(res.position[0]) - (ax - R)
+                ly = float(res.position[1]) - (ay - R)
+                bilinear_distribute_value(
+                    (lx, ly),
+                    float(res.amount) / float(max_amount),
+                    resource_local,
+                    (S, S),
+                )
+                # 4 target points per bilinear distribution
+                self._perception_profile["bilinear_points"] += 4
+            _tb1 = _time.perf_counter()
+            self._perception_profile["bilinear_time_s"] += max(0.0, _tb1 - _tb0)
+        elif not used_memmap:
+            _tn0 = _time.perf_counter()
+            for res in nearby_resources:
+                rx, ry = discretize_position_continuous(
+                    res.position, (width, height), discretization_method
+                )
+                lx = rx - (ax - R)
+                ly = ry - (ay - R)
+                if 0 <= lx < S and 0 <= ly < S:
+                    resource_local[int(ly), int(lx)] += float(res.amount) / float(
+                        max_amount
+                    )
+                    self._perception_profile["nearest_points"] += 1
+            _tn1 = _time.perf_counter()
+            self._perception_profile["nearest_time_s"] += max(0.0, _tn1 - _tn0)
+
+        # Empty local layers
+        obstacles_local = torch.zeros_like(resource_local)
+        terrain_cost_local = torch.zeros_like(resource_local)
+
+        world_layers = {
+            "RESOURCES": resource_local,
+            "OBSTACLES": obstacles_local,
+            "TERRAIN_COST": terrain_cost_local,
+        }
+
+        self_hp01 = agent.current_health / agent.starting_health
+
+        obs = self.agent_observations[agent_id]
+        obs.perceive_world(
+            world_layers=world_layers,
+            agent_world_pos=(ay, ax),
+            self_hp01=self_hp01,
+            allies=None,  # Let observation system use spatial index for efficiency
+            enemies=None,  # Let observation system use spatial index for efficiency
+            goal_world_pos=None,  # TODO: Set if needed
+            recent_damage_world=[],  # TODO: Implement if needed
+            ally_signals_world=[],  # TODO: Implement if needed
+            trails_world_points=[],  # TODO: Implement if needed
+            spatial_index=self.spatial_index,
+            agent_object=agent,
+            agent_orientation=getattr(agent, "orientation", 0.0),
+        )
+
+        tensor = obs.tensor().cpu().numpy()
+        return tensor
+
+    def _process_action(self, agent_id: str, action: Optional[int]) -> None:
+        """Process an action for a specific agent.
+
+        Executes the specified action for the given agent by calling the
+        appropriate action function. Actions are dynamically remapped from
+        the enabled action space to their corresponding ActionType values.
+
+        Parameters
+        ----------
+        agent_id : str
+            The ID of the agent performing the action.
+        action : int
+            The action index within the enabled action space (0 to len(enabled_actions)-1).
+            This gets remapped to the corresponding ActionType for execution.
+
+        Notes
+        -----
+        This method:
+        - Validates that the agent exists and is alive
+        - Dynamically remaps action indices to enabled ActionType values
+        - Maps actions to their implementation functions
+        - Executes the action with the agent as parameter
+        - Logs warnings for invalid actions
+        - Returns silently if agent is dead or doesn't exist
+
+        Action implementations are imported from the farm.actions module and
+        handle the specific logic for each action type including validation,
+        effects, and side effects like resource transfer or combat.
+
+        PettingZoo Compliance
+        ---------------------
+        Database logging of actions (when enabled) does not alter the AEC step
+        semantics. Reward is calculated later in `step`, after action execution.
+        """
+        agent = self._agent_objects.get(agent_id)
+        if agent is None or not agent.alive or action is None:
+            return
+
+        # Validate action is within enabled action space bounds
+        if action < 0 or action >= len(self._enabled_action_types):
+            logger.debug(
+                "action_out_of_bounds",
+                action=action,
+                action_space_size=len(self._enabled_action_types),
+            )
+            return
+
+        # Dynamically remap action index to corresponding ActionType
+        action_type = self._enabled_action_types[action]
+
+        # Get action name from dynamic mapping
+        action_name = self._action_mapping.get(action_type)
+        if action_name:
+            action_obj = action_registry.get(action_name)
+            if action_obj:
+                # Capture resource level before action
+                resources_before = agent.resource_level if agent else None
+
+                # Execute the action
+                action_result = action_obj.execute(agent)
+
+                # Log action to database if available
+                if self.db and agent:
+                    try:
+                        self.db.logger.log_agent_action(
+                            step_number=self.time,
+                            agent_id=agent_id,
+                            action_type=action_name,
+                            resources_before=resources_before,
+                            resources_after=agent.resource_level,
+                            reward=0,  # Reward will be calculated later
+                            details=(
+                                action_result.get("details", {})
+                                if isinstance(action_result, dict)
+                                else {}
+                            ),
+                        )
+                    except Exception as e:
+                        logger.warning(
+                            "failed_to_log_agent_action",
+                            action_name=action_name,
+                            error=str(e),
+                            exc_info=True,
+                        )
+                        logger.warning(f"Failed to log agent action {action_name}: {e}")
+            else:
+                logger.warning(
+                    "action_not_found_in_action_registry", action_name=action_name
+                )
+        else:
+            logger.debug(
+                "Action %s (mapped to %s) not available in current simulation configuration",
+                action,
+                action_type,
+            )
+
+    def _calculate_reward(
+        self, agent_id: str, pre_action_state: Optional[Dict[str, Any]] = None
+    ) -> float:
+        """Calculate the reward for a specific agent.
+
+        Computes a reward signal for reinforcement learning based on the agent's
+        state changes and current status. Uses delta-based rewards when pre-action
+        state is available (better for RL), otherwise falls back to state-based rewards.
+
+        Parameters
+        ----------
+        agent_id : str
+            The ID of the agent to calculate reward for.
+        pre_action_state : dict, optional
+            Agent's state before the action was processed. If provided, uses
+            delta-based rewards; otherwise uses state-based rewards.
+
+        Returns
+        -------
+        float
+            The calculated reward value. Returns -10.0 if agent is dead or missing.
+            Uses delta rewards when pre_action_state is available, otherwise state-based.
+
+        Notes
+        -----
+        Delta-based rewards (when pre_action_state provided):
+        - Resource delta: direct resource change from action
+        - Health delta: health change (scaled by 0.5)
+        - Survival bonus: +0.1 for staying alive, -10 penalty for death
+        - Better for reinforcement learning as it directly measures action impact
+
+        State-based rewards (fallback when no pre_action_state):
+        - Resource reward: 0.1 * resource_level
+        - Survival reward: 0.1 for being alive
+        - Health reward: current_health / starting_health ratio
+        - Used for initial state or when delta calculation unavailable
+        """
+        agent = self._agent_objects.get(agent_id)
+        if agent is None:
+            return -10.0
+
+        # Use delta-based rewards if pre-action state is available
+        if pre_action_state is not None:
+            resource_delta = agent.resource_level - pre_action_state["resource_level"]
+            health_delta = agent.current_health - pre_action_state["health"]
+            was_alive = pre_action_state["alive"]
+
+            # Base delta rewards
+            reward = resource_delta + health_delta * 0.5
+
+            # Survival handling
+            if agent.alive:
+                reward += 0.1  # Survival bonus for staying alive
+            else:
+                reward -= 10.0  # Death penalty
+                return reward  # Early return for dead agents
+
+            # TODO: Add action-specific bonuses here when action tracking is implemented
+            # For example:
+            # - Combat success bonus if agent.last_action_success == ActionType.ATTACK
+            # - Cooperation bonus if agent.last_action_success == ActionType.SHARE
+
+            return reward
+
+        # Fallback to state-based rewards when no pre-action state
+        if not agent.alive:
+            return -10.0
+
+        resource_reward = agent.resource_level * 0.1
+        survival_reward = 0.1
+        health_reward = agent.current_health / agent.starting_health
+
+        reward = resource_reward + survival_reward + health_reward
+
+        # TODO: Add state-based action bonuses here when action tracking is implemented
+        # This would require tracking last action and success status on the agent
+
+        return reward
+
+    def _next_agent(self) -> None:
+        """Select the next agent to act in the environment.
+
+        Implements the Agent-Environment-Cycle (AEC) pattern by selecting the
+        next agent in round-robin order. Skips agents that are terminated or
+        truncated, ensuring only active agents are selected for actions.
+
+        Notes
+        -----
+        This method:
+        - Finds the current agent's position in the agent list
+        - Cycles through agents in order starting from the next position
+        - Skips agents marked as terminated or truncated
+        - Sets agent_selection to None if no active agents remain
+        - Detects when a complete cycle of all agents has occurred
+
+        The round-robin scheduling ensures fair time allocation among all
+        active agents. Dead or removed agents are automatically skipped.
+        """
+        if not self.agents:
+            self.agent_selection = None
+            return
+
+        # Store previous agent for cycle detection
+        previous_agent = self.agent_selection
+
+        try:
+            current_idx = self.agents.index(self.agent_selection)
+        except ValueError:
+            current_idx = -1
+
+        for i in range(1, len(self.agents) + 1):
+            next_idx = (current_idx + i) % len(self.agents)
+            next_agent = self.agents[next_idx]
+            if not (
+                self.terminations.get(next_agent, False)
+                or self.truncations.get(next_agent, False)
+            ):
+                self.agent_selection = next_agent
+
+                # Detect if we've completed a full cycle
+                # This happens when we wrap around to the first agent
+                if previous_agent is not None and next_idx < current_idx:
+                    self._cycle_complete = True
+                else:
+                    self._cycle_complete = False
+
+                return
+        self.agent_selection = None
+
+    def _update_agent_state(
+        self,
+        agent_id: str,
+        agent: Optional[Any],
+        observation: np.ndarray,
+        reward: float,
+        terminated: bool,
+        truncated: bool,
+    ) -> Tuple[np.ndarray, float, bool, bool]:
+        """Update the agent's state in the PettingZoo environment.
+
+        Handles updating all internal state dictionaries required for the AECEnv API,
+        including observations, terminations, truncations, infos, and cumulative rewards.
+        Also advances to the next agent in the cycle.
+
+        Parameters
+        ----------
+        agent_id : str
+            The ID of the agent to update
+        agent : Optional[Any]
+            The agent object (can be None for dead agents)
+        observation : np.ndarray
+            The observation for the current agent
+        reward : float
+            The reward received by the agent
+        terminated : bool
+            Whether the episode has terminated
+        truncated : bool
+            Whether the episode was truncated
+
+        Returns
+        -------
+        Tuple[np.ndarray, float, bool, bool]
+            Updated observation, reward, terminated, and truncated values
+
+        PettingZoo Compliance
+        ---------------------
+        - `self.rewards[agent_id]` stores cumulative rewards as required by AECEnv.
+        - `self._cumulative_rewards[agent_id]` is the internal running sum used
+          to keep PettingZoo-compatible behavior across steps.
+        """
+        # Handle case where agent_id is None (no active agents)
+        if agent_id is None:
+            return observation, reward, terminated, truncated
+
+        # Update internal PettingZoo state dictionaries (required for AECEnv API)
+        self.observations[agent_id] = observation
+        self.terminations[agent_id] = terminated
+        self.truncations[agent_id] = truncated
+        self.infos[agent_id] = {}
+
+        # Handle cumulative rewards - PettingZoo expects cumulative rewards in rewards dict
+        self._cumulative_rewards[agent_id] += reward
+        # Update rewards dict with cumulative reward for PettingZoo compatibility
+        self.rewards[agent_id] = self._cumulative_rewards[agent_id]
+
+        # Advance to next agent in the cycle (required for AECEnv API)
+        self._next_agent()
+
+        return observation, reward, terminated, truncated
+
+    def reset(
+        self, seed: Optional[int] = None, options: Optional[Dict[str, Any]] = None
+    ) -> Tuple[np.ndarray, Dict[str, Any]]:
+        # TODO: Reduce code duplication.
+        """Reset the environment to its initial state.
+
+        Parameters
+        ----------
+        seed : int, optional
+            Random seed to set for deterministic behavior. If None, uses existing seed.
+        options : dict, optional
+            Additional options for reset (currently unused).
+
+        Returns
+        -------
+        tuple
+            A 2-tuple containing:
+            - observation (np.ndarray): The initial observation for the first agent
+            - info (dict): Additional information about the reset
+
+        Notes
+        -----
+        - Rebuilds PettingZoo bookkeeping dictionaries and sets `agent_selection`
+          to the first alive agent ID (if any).
+        - If `options['agents']` is provided, the current population is replaced
+          with those agents prior to rebuilding the PettingZoo state.
+        """
+        if seed is not None:
+            self.seed_value = seed
+            random.seed(seed)
+            np.random.seed(seed)
+            try:
+                torch.manual_seed(seed)
+            except RuntimeError:
+                pass
+
+        self.time = 0
+        # Reset metrics tracker
+        self.metrics_tracker.reset()
+
+        self.resources = []
+        self.initialize_resources(self.resource_distribution)
+
+        # Optionally replace agents if provided via options
+        if options and isinstance(options, dict) and options.get("agents") is not None:
+            # Clear existing agents and re-add provided ones
+            self._agent_objects = {}
+            self.agents = []
+            self.agent_observations = {}
+            for agent in options.get("agents", []):
+                self.add_agent(agent)
+        else:
+            # Preserve existing agents and refresh observations
+            self.agent_observations = {}
+            for agent in self._agent_objects.values():
+                self.agent_observations[agent.agent_id] = AgentObservation(
+                    self.observation_config
+                )
+
+        self.spatial_index.set_references(
+            list(self._agent_objects.values()), self.resources
+        )
+        self.spatial_index.update()
+
+        # Reset cycle tracking for proper timestep semantics
+        self._agents_acted_this_cycle = 0
+        self._cycle_complete = False
+
+        # Rebuild PettingZoo agent lists from current alive agents
+        self.agents = [a.agent_id for a in self._agent_objects.values() if a.alive]
+        self.agent_selection = self.agents[0] if self.agents else None
+        self.rewards = {a: 0 for a in self.agents}
+        self._cumulative_rewards = {a: 0 for a in self.agents}
+        self.terminations = {a: False for a in self.agents}
+        self.truncations = {a: False for a in self.agents}
+        self.infos = {a: {} for a in self.agents}
+        self.observations = {a: self._get_observation(a) for a in self.agents}
+
+        if self.agent_selection is None:
+            dummy_obs = np.zeros(
+                self._observation_space.shape, dtype=self._observation_space.dtype
+            )
+            return dummy_obs, {}
+
+        return self.observations[self.agent_selection], self.infos[self.agent_selection]
+
+    def step(
+        self, action: Optional[int] = None
+    ) -> Tuple[np.ndarray, float, bool, bool, Dict[str, Any]]:
+        """Execute one step in the environment for the currently selected agent.
+
+        Parameters
+        ----------
+        action : int, optional
+            The action to take. Must be one of the valid actions defined in Action enum.
+            If None, no action is taken. #! Change to ActionIntent
+
+        Returns
+        -------
+        tuple
+            A 5-tuple containing:
+            - observation (np.ndarray): The observation for the current agent
+            - reward (float): The reward received by the agent
+            - terminated (bool): Whether the episode has terminated
+            - truncated (bool): Whether the episode was truncated (e.g., max steps reached)
+            - info (dict): Additional information about the step
+
+        AEC Semantics
+        -------------
+        - The environment's global update (regeneration, metrics, time advance) occurs
+          once per full cycle, when `_cycle_complete` is detected.
+        - `terminated` may be triggered when all agents are gone or resources reach zero
+          (after a cycle completes); `truncated` is based on `max_steps`.
+        """
+        agent_id = self.agent_selection
+        agent = self._agent_objects.get(agent_id)
+
+        # Capture pre-action state for delta calculations
+        #! This will likely depend on the reward system
+        pre_action_state = None
+        if agent:
+            pre_action_state = {
+                "resource_level": agent.resource_level,
+                "health": agent.current_health,
+                "alive": agent.alive,
+            }
+
+        # Process the action
+        self._process_action(agent_id, action)
+
+        # Initialize terminated to False (will be updated when cycle completes)
+        terminated = False
+
+        # Check for immediate termination conditions (no alive agents)
+        if len(self.agents) == 0:
+            terminated = True
+
+        # Only update environment state when all agents have acted (cycle complete)
+        # This ensures proper timestep semantics in AECEnv
+        if self._cycle_complete and not terminated:
+            self.update()
+
+            # Check termination conditions only after all agents have acted
+            # This prevents premature termination if resources hit zero mid-cycle
+            terminated = terminated or self.cached_total_resources == 0
+
+            self._cycle_complete = False  # Reset for next cycle
+
+        # Check truncation after potential environment update
+        truncated = self.time >= self.max_steps
+
+        # Calculate reward using consolidated method
+        reward = self._calculate_reward(agent_id, pre_action_state)
+
+        # Get observation for current agent
+        observation = (
+            self._get_observation(agent_id)
+            if agent
+            else np.zeros(
+                self._observation_space.shape, dtype=self._observation_space.dtype
+            )
+        )
+
+        # Update agent state and advance to next agent
+        observation, reward, terminated, truncated = self._update_agent_state(
+            agent_id, agent, observation, reward, terminated, truncated
+        )
+
+        return observation, reward, terminated, truncated, {}
+
+    def get_perception_profile(self, reset: bool = False) -> Dict[str, float]:
+        """Return aggregated perception profiling stats.
+
+        Args:
+            reset: If True, reset accumulators after returning.
+        """
+        prof = dict(self._perception_profile)
+        if reset:
+            for k in self._perception_profile.keys():
+                self._perception_profile[k] = 0 if "points" in k else 0.0
+        return prof
+
+    def render(self, mode: str = "human") -> None:
+        """Render the current state of the environment.
+
+        Provides a simple text-based rendering of the current simulation state
+        for monitoring and debugging purposes. Currently only supports human-
+        readable console output with basic statistics.
+
+        Parameters
+        ----------
+        mode : str, default="human"
+            The rendering mode. Currently only supports "human" for console output.
+            Future implementations may support graphical rendering modes.
+
+        Notes
+        -----
+        Current implementation prints:
+        - Current simulation time step
+        - Number of active agents
+        - Total cached resources in the environment
+
+        TODO: Implement proper graphical visualization for better analysis
+        and debugging capabilities.
+        """
+        if mode == "human":
+            print(f"Time: {self.time}")
+            print(f"Active agents: {len(self.agents)}")
+            print(f"Total resources: {self.cached_total_resources}")
+        # TODO: Implement proper visualization if needed
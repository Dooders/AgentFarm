--- conflicted
+++ resolved
@@ -7,14 +7,11 @@
 import hashlib
 import heapq
 import logging
-<<<<<<< HEAD
-from typing import Any, Callable, Dict, List, Optional, Tuple, Set
 from collections import defaultdict, deque
 from dataclasses import dataclass
-=======
+
 import math
 from typing import Any, Callable, Dict, List, Optional, Tuple, TypeVar
->>>>>>> c02799c8
 
 import numpy as np
 from scipy.spatial import cKDTree
@@ -1883,18 +1880,8 @@
         """
         return self._positions_dirty
 
-<<<<<<< HEAD
     def update_entity_position(self, entity: Any, old_position: Tuple[float, float], new_position: Tuple[float, float]) -> None:
         """Update an entity's position in all spatial indices.
-=======
-    def update_entity_position(
-        self,
-        entity: Any,
-        old_position: Tuple[float, float],
-        new_position: Tuple[float, float],
-    ) -> None:
-        """Update an entity's position in all quadtree indices.
->>>>>>> c02799c8
 
         This method now supports both immediate updates and batch updates depending on configuration.
         For batch updates, the position change is queued for efficient batch processing.
